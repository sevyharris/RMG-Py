#!/usr/bin/python
# -*- coding: utf-8 -*-
 
import unittest

import sys
sys.path.append('../source')

import math
		
import rmg.main as main
import rmg.data as data
import rmg.species as species
import rmg.structure as structure
import rmg.reaction as reaction
import rmg.thermo as thermo

# Run this whether being run as __main__ or called by other unit test suite:
# Load databases
databasePath = '../data/RMG_database'

# Create and load thermo databases
thermo.thermoDatabase = thermo.ThermoDatabaseSet()
thermo.thermoDatabase.load(databasePath + '/')

# Create and load forbidden structures
thermo.forbiddenStructures = data.Dictionary()
thermo.forbiddenStructures.load(databasePath + '/forbiddenStructure.txt')
thermo.forbiddenStructures.toStructure()
	

################################################################################

class ThermoGACheck(unittest.TestCase):                          

	def testHeatCapacity(self):
		"""
		A test of the method of calculating heat capacity from heat capacity data.
		The Cp data is selected to follow the formula
		
		.. math:: C_p(T) = 0.1 T - 20 \hspace{20pt} 300 < T < 1500
		
		The implementation specified Cp values at 300, 400, 500, 600, 800, 1000,
		and 1500 K and interpolated when necessary. Above 1500 K the Cp value is
		assumed to be equal to Cp(1500 K).
		"""
		
		# Heat capacity: 
		#		Cp = 0.1 * T - 20.0		300.0 < T < 1500.0
		#		Cp = 130.0				T > 1500.0
		thermoData = thermo.ThermoGAData(0, 0, [10, 20, 30, 40, 60, 80, 130.0])
		
		Tlist = [T for T in range(300, 1500, 10)]
		for T in Tlist:
			Cp = 0.1 * T - 20.0
			self.assertAlmostEqual(thermoData.getHeatCapacity(T), Cp, 4)
		
		T = 1500; Cp = 0.1 * T - 20.0
		Tlist = [T for T in range(1600, 2000, 50)]
		for T in Tlist:
			self.assertAlmostEqual(thermoData.getHeatCapacity(T), Cp, 4)
		
	def testEnthalpy(self):
		"""
		A test of the method of calculating enthalpy from heat capacity data.
		The Cp data is selected to follow the formula
		
		.. math:: C_p(T) = 0.1 T - 20 \hspace{20pt} 300 < T < 1500
		
		The corresponding enthalpy formula is
		
		.. math:: S(T) = S_0 + 0.1 (T^2 - T_0^2) - 20 (T - T_0) \hspace{20pt} 300 < T < 1500
		
		where :math:`T_0` is taken to be 300 K.
		"""
		
		H0 = 800000.0
		
		thermoData = thermo.ThermoGAData(H0, 0, [10, 20, 30, 40, 60, 80, 130.0])
		
		Tlist = [T for T in range(300, 1500, 10)]
		for T in Tlist:
			H = H0 + 0.05 * (T**2 - 300.0**2) - 20 * (T - 300.0)
			self.assertAlmostEqual(thermoData.getEnthalpy(T), H, 4)
		
		T = 1500; H0 += 0.05 * (T**2 - 300.0**2) - 20 * (T - 300.0)
		Tlist = [T for T in range(1600, 2000, 50)]
		for T in Tlist:
			H = H0 + 130 * (T - 1500.0)
			self.assertAlmostEqual(thermoData.getEnthalpy(T), H, 4)
	
	def testEntropy(self):
		"""
		A test of the method of calculating entropy from heat capacity data.
		The Cp data is selected to follow the formula
		
		.. math:: C_p(T) = 0.1 T - 20 \hspace{20pt} 300 < T < 1500
		
		The corresponding entropy formula is
		
		.. math:: S(T) = S_0 + 0.1 (T - T_0) - 20 \ln \left( \frac{T}{T_0} \right) \hspace{20pt} 300 < T < 1500
		
		where :math:`T_0` is taken to be 300 K.
		"""
		
		S0 = 500.0
		thermoData = thermo.ThermoGAData(0, S0, [10, 20, 30, 40, 60, 80, 130.0])
		
		Tlist = [T for T in range(300, 1500, 10)]
		for T in Tlist:
			S = S0 + 0.1 * (T - 300.0) - 20 * math.log(T/300.0)
			self.assertAlmostEqual(thermoData.getEntropy(T), S, 4)
		
		T = 1500; S0 += 0.1 * (T - 300.0) - 20 * math.log(T/300.0)
		Tlist = [T for T in range(1600, 2000, 50)]
		for T in Tlist:
			S = S0 + 130 * math.log(T/1500.0)
			self.assertAlmostEqual(thermoData.getEntropy(T), S, 4)
		
################################################################################

class ThermoEstimationCheck(unittest.TestCase):                          
	
	def test1C2H6(self):
		
		C2H6 = species.Species()
		C2H6.fromSMILES('CC')
		C2H6.getThermoData()
#		print 'ethane'
#		print 'H(298 K) = %s' % (C2H6.getEnthalpy(298) / 4184)
#		print 'S(298 K) = %s' % (C2H6.getEntropy(298) / 4.184)
#		print 'G(298 K) = %s' % (C2H6.getFreeEnergy(298) / 4184)
#		print 'Cp(298 K) = %s' % (C2H6.getHeatCapacity(300) / 4.184)
		self.assertAlmostEqual(C2H6.getEnthalpy(298) / 4184, -20.4, 1)
		self.assertAlmostEqual(C2H6.getEntropy(298) / 4.184, 55.1, 1)
		self.assertAlmostEqual(C2H6.getFreeEnergy(298) / 4184, -36.8, 1)
		self.assertAlmostEqual(C2H6.getHeatCapacity(298) / 4.184, 12.5, 1)

	def test2CH3(self):
		
		CH3 = species.Species()
		CH3.fromSMILES('[CH3]')
		CH3.getThermoData()
#		print 'methyl'
#		print 'H(298 K) = %s' % (CH3.getEnthalpy(298) / 4184)
#		print 'S(298 K) = %s' % (CH3.getEntropy(298) / 4.184)
#		print 'G(298 K) = %s' % (CH3.getFreeEnergy(298) / 4184)
#		print 'Cp(298 K) = %s' % (CH3.getHeatCapacity(300) / 4.184)
		self.assertAlmostEqual(CH3.getEnthalpy(298) / 4184, 34.8, 1)
		self.assertAlmostEqual(CH3.getEntropy(298) / 4.184, 46.4, 1)
		self.assertAlmostEqual(CH3.getFreeEnergy(298) / 4184, 21.0, 1)
		self.assertAlmostEqual(CH3.getHeatCapacity(298) / 4.184, 9.54, 1)

	def test3C6H9(self):
		"""
		This tests the effect of abstraction of a hydrogen from each of the
		six sites of a 1,3-hexadiene molecule to ensure that the appropriate
		thermo parameters are determined for each. It also checks the original
		1,3-hexadiene. The comparison is done in units of kcal/mol for enthalpy
		and free energy and cal/mol*K for entropy and heat capacity.
		"""

		C6H10 = species.Species()
		C6H10.fromSMILES('C=CC=CCC')
		C6H10.getResonanceIsomers()
		C6H10.getThermoData()
		self.assertAlmostEqual(C6H10.getEnthalpy(298) / 4184, 13.45, 1)
		self.assertAlmostEqual(C6H10.getEntropy(298) / 4.184, 86.37, 1)
		self.assertAlmostEqual(C6H10.getFreeEnergy(298) / 4184, -12.3, 1)
		self.assertAlmostEqual(C6H10.getHeatCapacity(298) / 4.184, 29.49, 1)

		C6H9 = species.Species()
		C6H9.fromSMILES('[CH]=CC=CCC')
		C6H9.getResonanceIsomers()
		C6H9.getThermoData()
		self.assertAlmostEqual(C6H9.getEnthalpy(298) / 4184, 72.55, 1)
		self.assertAlmostEqual(C6H9.getEntropy(298) / 4.184, 87.76, 1)
		self.assertAlmostEqual(C6H9.getHeatCapacity(298) / 4.184, 29.30, 1)

		C6H9 = species.Species()
		C6H9.fromSMILES('C=[C]C=CCC')
		C6H9.getResonanceIsomers()
		C6H9.getThermoData()
		self.assertAlmostEqual(C6H9.getEnthalpy(298) / 4184, 61.15, 1)
		self.assertAlmostEqual(C6H9.getEntropy(298) / 4.184, 87.07, 1)
		self.assertAlmostEqual(C6H9.getHeatCapacity(298) / 4.184, 29.68, 1)

		C6H9 = species.Species()
		C6H9.fromSMILES('C=C[C]=CCC')
		C6H9.getResonanceIsomers()
		C6H9.getThermoData()
		self.assertAlmostEqual(C6H9.getEnthalpy(298) / 4184, 61.15, 1)
		self.assertAlmostEqual(C6H9.getEntropy(298) / 4.184, 87.07, 1)
		self.assertAlmostEqual(C6H9.getHeatCapacity(298) / 4.184, 29.68, 1)

		C6H9 = species.Species()
		C6H9.fromSMILES('C=CC=[C]CC')
		C6H9.getResonanceIsomers()
		C6H9.getThermoData()
		self.assertAlmostEqual(C6H9.getEnthalpy(298) / 4184, 70.35, 1)
		self.assertAlmostEqual(C6H9.getEntropy(298) / 4.184, 88.18, 1)
		self.assertAlmostEqual(C6H9.getHeatCapacity(298) / 4.184, 29.15, 1)

		C6H9 = species.Species()
		C6H9.fromSMILES('C=CC=C[CH]C')
		C6H9.getResonanceIsomers()
		C6H9.getThermoData()
		self.assertAlmostEqual(C6H9.getEnthalpy(298) / 4184, 38.24, 1)
		self.assertAlmostEqual(C6H9.getEntropy(298) / 4.184, 84.41, 1)
		self.assertAlmostEqual(C6H9.getHeatCapacity(298) / 4.184, 27.79, 1)

		C6H9 = species.Species()
		C6H9.fromSMILES('C=CC=CC[CH2]')
		C6H9.getResonanceIsomers()
		C6H9.getThermoData()
		self.assertAlmostEqual(C6H9.getEnthalpy(298) / 4184, 62.44, 1)
		self.assertAlmostEqual(C6H9.getEntropy(298) / 4.184, 89.78, 1)
		self.assertAlmostEqual(C6H9.getHeatCapacity(298) / 4.184, 28.72, 1)

################################################################################


class ThermoGAtoWilhoitCheck(unittest.TestCase):                          
	"""Test conversion of Group Additivity thermo to Wilhoit thermo"""
	def testWilhoitCreated(self):
		"""Can we make Wilhoit polynomial data"""
		GAthermoData = thermo.ThermoGAData(0, 0, [10, 20, 30, 40, 60, 80, 130.0])
		WilhoitData = thermo.convertGAtoWilhoit(GAthermoData, atoms=2, rotors=0, linear=True )
		self.assertTrue(isinstance(WilhoitData,thermo.ThermoWilhoitData),"Didn't make ThermoWilhoitData instance")
		self.assertTrue(isinstance(WilhoitData,thermo.ThermoData),"Didn't make any kind of ThermoData instance")
		# well, if we didn't cause an error, I guess that's good enough for now.

	def testHeatCapacity(self):
		"""Check the Wilhoit Cp matches the GA Cp for propane.
		
		Uses Propane as a test-case. atoms=11, rotors=2, linear=False
		"""
		
		propane = structure.Structure(SMILES='CCC')
		propane.updateAtomTypes()
		GAthermoData = thermo.getThermoData(propane,required_class=thermo.ThermoGAData)
		WilhoitData = thermo.convertGAtoWilhoit(GAthermoData, atoms=11, rotors=2, linear=False)
		
		Tlist = thermo.ThermoGAData.CpTlist # just check at defined data points
		for T in Tlist:
			ga = GAthermoData.getHeatCapacity(T)
			wil = WilhoitData.getHeatCapacity(T)[0]
			err = abs(ga-wil)
			limit = 4.0 # J/mol/K
			self.assertTrue(err<limit,"GA (%.1f) and Wilhoit (%.1f) differ by more than %s J/mol/K at %dK"%(ga,wil,limit,T))
	
	def testEnthalpy(self):
		"""Check the Wilhoit H matches the GA H for propane.
		
		Uses Propane as a test-case. atoms=11, rotors=2, linear=False
		"""
		
		propane = structure.Structure(SMILES='CCC')
		propane.updateAtomTypes()
		GAthermoData = thermo.getThermoData(propane,required_class=thermo.ThermoGAData)
		WilhoitData = thermo.convertGAtoWilhoit(GAthermoData, atoms=11, rotors=2, linear=False)
		
		Tlist = thermo.ThermoGAData.CpTlist # just check at defined data points
		for T in Tlist:
			ga = GAthermoData.getEnthalpy(T)
			wil = WilhoitData.getEnthalpy(T)[0]
			err = abs(ga-wil)
			limit = 2000.0 # J/mol  # the wilhoit should be more accurate then trapezoid integration of GA, so wouldn't want them to be exactly the same
			self.assertTrue(err<limit,"GA (%.1f) and Wilhoit (%.1f) differ by more than %s J/mol at %dK"%(ga,wil,limit,T))
			
	def testEntropy(self):
		"""Check the Wilhoit S matches the GA S for propane.
		
		Uses Propane as a test-case. atoms=11, rotors=2, linear=False
		"""
		
		propane = structure.Structure(SMILES='CCC')
		propane.updateAtomTypes()
		GAthermoData = thermo.getThermoData(propane,required_class=thermo.ThermoGAData)
		WilhoitData = thermo.convertGAtoWilhoit(GAthermoData, atoms=11, rotors=2, linear=False)
		
		Tlist = thermo.ThermoGAData.CpTlist # just check at defined data points
		for T in Tlist:
			ga = GAthermoData.getEntropy(T)
			wil = WilhoitData.getEntropy(T)[0]
			err = abs(ga-wil)
			limit = 4.0 # J/mol/K
			self.assertTrue(err<limit,"GA (%.1f) and Wilhoit (%.1f) differ by more than %s J/mol/K at %dK"%(ga,wil,limit,T))
			
			
			
class ThermoWilhoitToNASACheck(unittest.TestCase):                          
	"""Test conversion to NASA polynomials"""
	def testNASAcreated(self):
		"""Can we make NASA polynomial data"""
		cp0, cpInf, a0, a1, a2, a3, I, J = (1.0,1.0,1.0,1.0,1.0,1.0, 1.0, 1.0)
		comment = "Stupid thermo."
		WilhoitData = thermo.ThermoWilhoitData( cp0, cpInf, a0, a1, a2, a3, I, J, comment=comment)
		NASAthermoData = thermo.convertWilhoitToNASA(WilhoitData)
		# well, if we didn't cause an error, I guess that's good enough for now.

	def testHeatCapacity(self):
		"""Check the NASA Cp matches the GA Cp for propane.
		
		Uses Propane as a test-case. atoms=11, rotors=2, linear=False
		"""
		
		hexadiene = species.Species(SMILES='CCC')
		hexadiene.getResonanceIsomers()
		GAthermoData = hexadiene.getThermoData()
		WilhoitData = thermo.convertGAtoWilhoit(GAthermoData, atoms=11, rotors=2, linear=False)
		NASAthermoData = thermo.convertWilhoitToNASA(WilhoitData)
		
		Tlist = thermo.ThermoGAData.CpTlist # just check at defined data points
		for T in Tlist:
			ga = GAthermoData.getHeatCapacity(T)
			nasa = NASAthermoData.getHeatCapacity(T)[0]
			err = abs(ga-nasa)
			limit = 10.0 # J/mol/K
			self.assertTrue(err<limit,"GA (%.1f) and NASA (%.1f) differ by more than %s J/mol/K at %dK"%(ga,nasa,limit,T))
			
	def testEntropy(self):
		"""Check the NASA S matches the GA S for propane.
		
		Uses Propane as a test-case. atoms=11, rotors=2, linear=False
		"""
		
		propane = structure.Structure(SMILES='CCC')
		propane.updateAtomTypes()
		GAthermoData = thermo.getThermoData(propane,required_class=thermo.ThermoGAData)
		WilhoitData = thermo.convertGAtoWilhoit(GAthermoData, atoms=11, rotors=2, linear=False)
		NASAthermoData = thermo.convertWilhoitToNASA(WilhoitData)
		
		Tlist = thermo.ThermoGAData.CpTlist # just check at defined data points
		for T in Tlist:
			ga = GAthermoData.getEntropy(T)
			nasa = NASAthermoData.getEntropy(T)[0]
			err = abs(ga-nasa)
			limit = 4.0 # J/mol/K
			self.assertTrue(err<limit,"GA (%.1f) and NASA (%.1f) differ by more than %s J/mol/K at %dK"%(ga,nasa,limit,T))

	def testEnthalpy(self):
		"""Check the NASA H matches the GA H for propane.
		
		Uses Propane as a test-case. atoms=11, rotors=2, linear=False
		"""
		
		propane = structure.Structure(SMILES='CCC')
		propane.updateAtomTypes()
		GAthermoData = thermo.getThermoData(propane,required_class=thermo.ThermoGAData)
		WilhoitData = thermo.convertGAtoWilhoit(GAthermoData, atoms=11, rotors=2, linear=False)
		NASAthermoData = thermo.convertWilhoitToNASA(WilhoitData)
		
		Tlist = thermo.ThermoGAData.CpTlist # just check at defined data points
		for T in Tlist:
			ga = GAthermoData.getEnthalpy(T)
			nasa = NASAthermoData.getEnthalpy(T)[0]
			err = abs(ga-nasa)
			limit = 2000.0 # J/mol  # the wilhoit should be more accurate then trapezoid integration of GA, so wouldn't want them to be exactly the same
			self.assertTrue(err<limit,"GA (%.1f) and NASA (%.1f) differ by more than %s J/mol at %dK"%(ga,nasa,limit,T))
			
################################################################################

		
		
# Run this only if being run independently
if __name__ == '__main__':	
	from timeit import Timer
	startup = """gc.enable() # enable garbage collection in timeit
import sys
sys.path.append('../source')
import rmg.thermo as thermo
import rmg.structure as structure
from rmg.structure import Structure
propane = structure.Structure(SMILES='CCC')
propane.updateAtomTypes()
GAthermoData = thermo.getThermoData(propane,required_class=thermo.ThermoGAData)
WilhoitData = thermo.convertGAtoWilhoit(GAthermoData, atoms=11, rotors=2, linear=False)
<<<<<<< HEAD
"""
	test1 = "GAthermoData.getEnthalpy(876.5)"
	test2 = "WilhoitData.getEnthalpy(876.5)"
=======
NASAthermoData = thermo.convertWilhoitToNASA(WilhoitData)
"""
	test1 = "for T in range(600,1100,100):\n\tGAthermoData.getEnthalpy(T)"
	test2 = "for T in range(600,1100,100):\n\tWilhoitData.getEnthalpy(T)"
	test3 = "for T in range(600,1100,100):\n\tNASAthermoData.getEnthalpy(T)"
>>>>>>> 8b92d634
	print "****"
	print "Timing getEnthalpy:"
	t = Timer(test1,startup)
	times = t.repeat(repeat=5,number=1000)
	print " ThermoGAData    took   %.3f milliseconds (%s)"%(min(times), times)
	t = Timer(test2,startup)
<<<<<<< HEAD
	times = t.repeat(repeat=5,number=1000)
	print " ThermoWilhoitData took %.3f milliseconds (%s)"%(min(times), times)
=======
	times = t.repeat(repeat=3,number=1000)
	print " ThermoWilhoitData took %.3f milliseconds (%s)"%(min(times), times)
	t = Timer(test3,startup)
	times = t.repeat(repeat=3,number=1000)
	print " ThermoNASAData   took  %.3f milliseconds (%s)"%(min(times), times)
>>>>>>> 8b92d634
	print "****\n\nContinuing with tests..."
	
	# Show debug messages (as databases are loading)
	main.initializeLog(10)	
	unittest.main( testRunner = unittest.TextTestRunner(verbosity=2) )<|MERGE_RESOLUTION|>--- conflicted
+++ resolved
@@ -376,33 +376,22 @@
 propane.updateAtomTypes()
 GAthermoData = thermo.getThermoData(propane,required_class=thermo.ThermoGAData)
 WilhoitData = thermo.convertGAtoWilhoit(GAthermoData, atoms=11, rotors=2, linear=False)
-<<<<<<< HEAD
-"""
-	test1 = "GAthermoData.getEnthalpy(876.5)"
-	test2 = "WilhoitData.getEnthalpy(876.5)"
-=======
 NASAthermoData = thermo.convertWilhoitToNASA(WilhoitData)
 """
 	test1 = "for T in range(600,1100,100):\n\tGAthermoData.getEnthalpy(T)"
 	test2 = "for T in range(600,1100,100):\n\tWilhoitData.getEnthalpy(T)"
 	test3 = "for T in range(600,1100,100):\n\tNASAthermoData.getEnthalpy(T)"
->>>>>>> 8b92d634
 	print "****"
 	print "Timing getEnthalpy:"
 	t = Timer(test1,startup)
 	times = t.repeat(repeat=5,number=1000)
 	print " ThermoGAData    took   %.3f milliseconds (%s)"%(min(times), times)
 	t = Timer(test2,startup)
-<<<<<<< HEAD
-	times = t.repeat(repeat=5,number=1000)
-	print " ThermoWilhoitData took %.3f milliseconds (%s)"%(min(times), times)
-=======
 	times = t.repeat(repeat=3,number=1000)
 	print " ThermoWilhoitData took %.3f milliseconds (%s)"%(min(times), times)
 	t = Timer(test3,startup)
 	times = t.repeat(repeat=3,number=1000)
 	print " ThermoNASAData   took  %.3f milliseconds (%s)"%(min(times), times)
->>>>>>> 8b92d634
 	print "****\n\nContinuing with tests..."
 	
 	# Show debug messages (as databases are loading)
