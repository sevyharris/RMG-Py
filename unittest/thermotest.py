#!/usr/bin/python
# -*- coding: utf-8 -*-
 
import unittest

import sys
sys.path.append('../source')

import math
		
import rmg.main as main
import rmg.data as data
import rmg.species as species
import rmg.structure as structure
import rmg.reaction as reaction
import rmg.thermo as thermo

# Run this whether being run as __main__ or called by other unit test suite:
# Load databases
databasePath = '../data/RMG_database'

# Create and load thermo databases
thermo.thermoDatabase = thermo.ThermoDatabaseSet()
thermo.thermoDatabase.load(databasePath + '/')

# Create and load forbidden structures
thermo.forbiddenStructures = data.Dictionary()
thermo.forbiddenStructures.load(databasePath + '/forbiddenStructure.txt')
thermo.forbiddenStructures.toStructure()
	

################################################################################

class ThermoGACheck(unittest.TestCase):                          

	def testHeatCapacity(self):
		"""
		A test of the method of calculating heat capacity from heat capacity data.
		The Cp data is selected to follow the formula
		
		.. math:: C_p(T) = 0.1 T - 20 \hspace{20pt} 300 < T < 1500
		
		The implementation specified Cp values at 300, 400, 500, 600, 800, 1000,
		and 1500 K and interpolated when necessary. Above 1500 K the Cp value is
		assumed to be equal to Cp(1500 K).
		"""
		
		# Heat capacity: 
		#		Cp = 0.1 * T - 20.0		300.0 < T < 1500.0
		#		Cp = 130.0				T > 1500.0
		thermoData = thermo.ThermoGAData(0, 0, [10, 20, 30, 40, 60, 80, 130.0])
		
		Tlist = [T for T in range(300, 1500, 10)]
		for T in Tlist:
			Cp = 0.1 * T - 20.0
			self.assertAlmostEqual(thermoData.getHeatCapacity(T), Cp, 4)
		
		T = 1500; Cp = 0.1 * T - 20.0
		Tlist = [T for T in range(1600, 2000, 50)]
		for T in Tlist:
			self.assertAlmostEqual(thermoData.getHeatCapacity(T), Cp, 4)
		
	def testEnthalpy(self):
		"""
		A test of the method of calculating enthalpy from heat capacity data.
		The Cp data is selected to follow the formula
		
		.. math:: C_p(T) = 0.1 T - 20 \hspace{20pt} 300 < T < 1500
		
		The corresponding enthalpy formula is
		
		.. math:: S(T) = S_0 + 0.1 (T^2 - T_0^2) - 20 (T - T_0) \hspace{20pt} 300 < T < 1500
		
		where :math:`T_0` is taken to be 300 K.
		"""
		
		H0 = 800000.0
		
		thermoData = thermo.ThermoGAData(H0, 0, [10, 20, 30, 40, 60, 80, 130.0])
		
		Tlist = [T for T in range(300, 1500, 10)]
		for T in Tlist:
			H = H0 + 0.05 * (T**2 - 300.0**2) - 20 * (T - 300.0)
			self.assertAlmostEqual(thermoData.getEnthalpy(T), H, 4)
		
		T = 1500; H0 += 0.05 * (T**2 - 300.0**2) - 20 * (T - 300.0)
		Tlist = [T for T in range(1600, 2000, 50)]
		for T in Tlist:
			H = H0 + 130 * (T - 1500.0)
			self.assertAlmostEqual(thermoData.getEnthalpy(T), H, 4)
	
	def testEntropy(self):
		"""
		A test of the method of calculating entropy from heat capacity data.
		The Cp data is selected to follow the formula
		
		.. math:: C_p(T) = 0.1 T - 20 \hspace{20pt} 300 < T < 1500
		
		The corresponding entropy formula is
		
		.. math:: S(T) = S_0 + 0.1 (T - T_0) - 20 \ln \left( \frac{T}{T_0} \right) \hspace{20pt} 300 < T < 1500
		
		where :math:`T_0` is taken to be 300 K.
		"""
		
		S0 = 500.0
		thermoData = thermo.ThermoGAData(0, S0, [10, 20, 30, 40, 60, 80, 130.0])
		
		Tlist = [T for T in range(300, 1500, 10)]
		for T in Tlist:
			S = S0 + 0.1 * (T - 300.0) - 20 * math.log(T/300.0)
			self.assertAlmostEqual(thermoData.getEntropy(T), S, 4)
		
		T = 1500; S0 += 0.1 * (T - 300.0) - 20 * math.log(T/300.0)
		Tlist = [T for T in range(1600, 2000, 50)]
		for T in Tlist:
			S = S0 + 130 * math.log(T/1500.0)
			self.assertAlmostEqual(thermoData.getEntropy(T), S, 4)
		
################################################################################

class ThermoEstimationCheck(unittest.TestCase):                          
	
	def test1C2H6(self):
		
		C2H6 = species.Species()
		C2H6.fromSMILES('CC')
		C2H6.getThermoData()
#		print 'ethane'
#		print 'H(298 K) = %s' % (C2H6.getEnthalpy(298) / 4184)
#		print 'S(298 K) = %s' % (C2H6.getEntropy(298) / 4.184)
#		print 'G(298 K) = %s' % (C2H6.getFreeEnergy(298) / 4184)
#		print 'Cp(298 K) = %s' % (C2H6.getHeatCapacity(300) / 4.184)
		self.assertAlmostEqual(C2H6.getEnthalpy(298) / 4184, -20.4, 1)
		self.assertAlmostEqual(C2H6.getEntropy(298) / 4.184, 55.1, 1)
		self.assertAlmostEqual(C2H6.getFreeEnergy(298) / 4184, -36.8, 1)
		self.assertAlmostEqual(C2H6.getHeatCapacity(298) / 4.184, 12.5, 1)

	def test2CH3(self):
		
		CH3 = species.Species()
		CH3.fromSMILES('[CH3]')
		CH3.getThermoData()
#		print 'methyl'
#		print 'H(298 K) = %s' % (CH3.getEnthalpy(298) / 4184)
#		print 'S(298 K) = %s' % (CH3.getEntropy(298) / 4.184)
#		print 'G(298 K) = %s' % (CH3.getFreeEnergy(298) / 4184)
#		print 'Cp(298 K) = %s' % (CH3.getHeatCapacity(300) / 4.184)
		self.assertAlmostEqual(CH3.getEnthalpy(298) / 4184, 34.8, 1)
		self.assertAlmostEqual(CH3.getEntropy(298) / 4.184, 46.4, 1)
		self.assertAlmostEqual(CH3.getFreeEnergy(298) / 4184, 21.0, 1)
		self.assertAlmostEqual(CH3.getHeatCapacity(298) / 4.184, 9.54, 1)

	def test3C6H9(self):
		"""
		This tests the effect of abstraction of a hydrogen from each of the
		six sites of a 1,3-hexadiene molecule to ensure that the appropriate
		thermo parameters are determined for each. It also checks the original
		1,3-hexadiene. The comparison is done in units of kcal/mol for enthalpy
		and free energy and cal/mol*K for entropy and heat capacity.
		"""

		C6H10 = species.Species()
		C6H10.fromSMILES('C=CC=CCC')
		C6H10.getResonanceIsomers()
		C6H10.getThermoData()
		self.assertAlmostEqual(C6H10.getEnthalpy(298) / 4184, 13.45, 1)
		self.assertAlmostEqual(C6H10.getEntropy(298) / 4.184, 86.37, 1)
		self.assertAlmostEqual(C6H10.getFreeEnergy(298) / 4184, -12.3, 1)
		self.assertAlmostEqual(C6H10.getHeatCapacity(298) / 4.184, 29.49, 1)

		C6H9 = species.Species()
		C6H9.fromSMILES('[CH]=CC=CCC')
		C6H9.getResonanceIsomers()
		C6H9.getThermoData()
		self.assertAlmostEqual(C6H9.getEnthalpy(298) / 4184, 72.55, 1)
		self.assertAlmostEqual(C6H9.getEntropy(298) / 4.184, 87.76, 1)
		self.assertAlmostEqual(C6H9.getHeatCapacity(298) / 4.184, 29.30, 1)

		C6H9 = species.Species()
		C6H9.fromSMILES('C=[C]C=CCC')
		C6H9.getResonanceIsomers()
		C6H9.getThermoData()
		self.assertAlmostEqual(C6H9.getEnthalpy(298) / 4184, 61.15, 1)
		self.assertAlmostEqual(C6H9.getEntropy(298) / 4.184, 87.07, 1)
		self.assertAlmostEqual(C6H9.getHeatCapacity(298) / 4.184, 29.68, 1)

		C6H9 = species.Species()
		C6H9.fromSMILES('C=C[C]=CCC')
		C6H9.getResonanceIsomers()
		C6H9.getThermoData()
		self.assertAlmostEqual(C6H9.getEnthalpy(298) / 4184, 61.15, 1)
		self.assertAlmostEqual(C6H9.getEntropy(298) / 4.184, 87.07, 1)
		self.assertAlmostEqual(C6H9.getHeatCapacity(298) / 4.184, 29.68, 1)

		C6H9 = species.Species()
		C6H9.fromSMILES('C=CC=[C]CC')
		C6H9.getResonanceIsomers()
		C6H9.getThermoData()
		self.assertAlmostEqual(C6H9.getEnthalpy(298) / 4184, 70.35, 1)
		self.assertAlmostEqual(C6H9.getEntropy(298) / 4.184, 88.18, 1)
		self.assertAlmostEqual(C6H9.getHeatCapacity(298) / 4.184, 29.15, 1)

		C6H9 = species.Species()
		C6H9.fromSMILES('C=CC=C[CH]C')
		C6H9.getResonanceIsomers()
		C6H9.getThermoData()
		self.assertAlmostEqual(C6H9.getEnthalpy(298) / 4184, 38.24, 1)
		self.assertAlmostEqual(C6H9.getEntropy(298) / 4.184, 84.41, 1)
		self.assertAlmostEqual(C6H9.getHeatCapacity(298) / 4.184, 27.79, 1)

		C6H9 = species.Species()
		C6H9.fromSMILES('C=CC=CC[CH2]')
		C6H9.getResonanceIsomers()
		C6H9.getThermoData()
		self.assertAlmostEqual(C6H9.getEnthalpy(298) / 4184, 62.44, 1)
		self.assertAlmostEqual(C6H9.getEntropy(298) / 4.184, 89.78, 1)
		self.assertAlmostEqual(C6H9.getHeatCapacity(298) / 4.184, 28.72, 1)

################################################################################


class ThermoGAtoWilhoitCheck(unittest.TestCase):                          
	"""Test conversion of Group Additivity thermo to Wilhoit thermo"""
	def testWilhoitCreated(self):
		"""Can we make Wilhoit polynomial data"""
		GAthermoData = thermo.ThermoGAData(0, 0, [10, 20, 30, 40, 60, 80, 130.0])
		WilhoitData = thermo.convertGAtoWilhoit(GAthermoData, atoms=2, rotors=0, linear=True )
		self.assertTrue(isinstance(WilhoitData,thermo.ThermoWilhoitData),"Didn't make ThermoWilhoitData instance")
		self.assertTrue(isinstance(WilhoitData,thermo.ThermoData),"Didn't make any kind of ThermoData instance")
		# well, if we didn't cause an error, I guess that's good enough for now.

	def testHeatCapacity(self):
		"""Check the Wilhoit Cp matches the GA Cp for propane.
		
		Uses Propane as a test-case. atoms=11, rotors=2, linear=False
		"""
		
		propane = structure.Structure(SMILES='CCC')
		propane.updateAtomTypes()
		GAthermoData = thermo.getThermoData(propane,required_class=thermo.ThermoGAData)
		WilhoitData = thermo.convertGAtoWilhoit(GAthermoData, atoms=11, rotors=2, linear=False)
		
		Tlist = thermo.ThermoGAData.CpTlist # just check at defined data points
		for T in Tlist:
			ga = GAthermoData.getHeatCapacity(T)
			wil = WilhoitData.getHeatCapacity(T)[0]
			err = abs(ga-wil)
			limit = 4.0 # J/mol/K
			self.assertTrue(err<limit,"GA (%.1f) and Wilhoit (%.1f) differ by more than %s J/mol/K at %dK"%(ga,wil,limit,T))
	
	def testEnthalpy(self):
		"""Check the Wilhoit H matches the GA H for propane.
		
		Uses Propane as a test-case. atoms=11, rotors=2, linear=False
		"""
		
		propane = structure.Structure(SMILES='CCC')
		propane.updateAtomTypes()
		GAthermoData = thermo.getThermoData(propane,required_class=thermo.ThermoGAData)
		WilhoitData = thermo.convertGAtoWilhoit(GAthermoData, atoms=11, rotors=2, linear=False)
		
		Tlist = thermo.ThermoGAData.CpTlist # just check at defined data points
		for T in Tlist:
			ga = GAthermoData.getEnthalpy(T)
			wil = WilhoitData.getEnthalpy(T)[0]
			err = abs(ga-wil)
<<<<<<< HEAD
			limit = 5000.0 # J/mol
=======
			limit = 2000.0 # J/mol  # the wilhoit should be more accurate then trapezoid integration of GA, so wouldn't want them to be exactly the same
>>>>>>> b5f77ae5
			self.assertTrue(err<limit,"GA (%.1f) and Wilhoit (%.1f) differ by more than %s J/mol at %dK"%(ga,wil,limit,T))
			
	def testEntropy(self):
		"""Check the Wilhoit S matches the GA S for propane.
		
		Uses Propane as a test-case. atoms=11, rotors=2, linear=False
		"""
		
		propane = structure.Structure(SMILES='CCC')
		propane.updateAtomTypes()
		GAthermoData = thermo.getThermoData(propane,required_class=thermo.ThermoGAData)
		WilhoitData = thermo.convertGAtoWilhoit(GAthermoData, atoms=11, rotors=2, linear=False)
		
		Tlist = thermo.ThermoGAData.CpTlist # just check at defined data points
		for T in Tlist:
			ga = GAthermoData.getEntropy(T)
			wil = WilhoitData.getEntropy(T)[0]
			err = abs(ga-wil)
			limit = 4.0 # J/mol/K
			self.assertTrue(err<limit,"GA (%.1f) and Wilhoit (%.1f) differ by more than %s J/mol/K at %dK"%(ga,wil,limit,T))
			
			
			
class ThermoWilhoitToNASACheck(unittest.TestCase):                          
	"""Test conversion to NASA polynomials"""
	def testNASAcreated(self):
		"""Can we make NASA polynomial data"""
		cp0, cpInf, a0, a1, a2, a3, I, J = (1.0,1.0,1.0,1.0,1.0,1.0, 1.0, 1.0)
		comment = "Stupid thermo."
		WilhoitThermo = thermo.ThermoWilhoitData( cp0, cpInf, a0, a1, a2, a3, I, J, comment=comment)
		NASAthermoData = thermo.convertWilhoitToNASA(WilhoitThermo)
		# well, if we didn't cause an error, I guess that's good enough for now.

	def testHeatCapacity(self):
		"""Check the NASA Cp matches the GA Cp for propane.
		
		Uses Propane as a test-case. atoms=11, rotors=2, linear=False
		"""
		
		hexadiene = species.Species(SMILES='CCC')
		hexadiene.getResonanceIsomers()
		GAthermoData = hexadiene.getThermoData()
		WilhoitThermo = thermo.convertGAtoWilhoit(GAthermoData, atoms=11, rotors=2, linear=False)
		NASAthermoData = thermo.convertWilhoitToNASA(WilhoitThermo)
		
		Tlist = thermo.ThermoGAData.CpTlist # just check at defined data points
		for T in Tlist:
			ga = GAthermoData.getHeatCapacity(T)
			nasa = NASAthermoData.getHeatCapacity(T)[0]
			err = abs(ga-nasa)
			limit = 10.0 # J/mol/K
			self.assertTrue(err<limit,"GA (%.1f) and NASA (%.1f) differ by more than %s J/mol/K at %dK"%(ga,nasa,limit,T))

		
		
################################################################################

		
		
# Run this only if being run independently
if __name__ == '__main__':	
	# Show debug messages (as databases are loading)
	main.initializeLog(10)

	unittest.main( testRunner = unittest.TextTestRunner(verbosity=2) )<|MERGE_RESOLUTION|>--- conflicted
+++ resolved
@@ -265,11 +265,7 @@
 			ga = GAthermoData.getEnthalpy(T)
 			wil = WilhoitData.getEnthalpy(T)[0]
 			err = abs(ga-wil)
-<<<<<<< HEAD
-			limit = 5000.0 # J/mol
-=======
 			limit = 2000.0 # J/mol  # the wilhoit should be more accurate then trapezoid integration of GA, so wouldn't want them to be exactly the same
->>>>>>> b5f77ae5
 			self.assertTrue(err<limit,"GA (%.1f) and Wilhoit (%.1f) differ by more than %s J/mol at %dK"%(ga,wil,limit,T))
 			
 	def testEntropy(self):
