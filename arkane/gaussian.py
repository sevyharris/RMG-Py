#!/usr/bin/env python3

###############################################################################
#                                                                             #
# RMG - Reaction Mechanism Generator                                          #
#                                                                             #
# Copyright (c) 2002-2019 Prof. William H. Green (whgreen@mit.edu),           #
# Prof. Richard H. West (r.west@neu.edu) and the RMG Team (rmg_dev@mit.edu)   #
#                                                                             #
# Permission is hereby granted, free of charge, to any person obtaining a     #
# copy of this software and associated documentation files (the 'Software'),  #
# to deal in the Software without restriction, including without limitation   #
# the rights to use, copy, modify, merge, publish, distribute, sublicense,    #
# and/or sell copies of the Software, and to permit persons to whom the       #
# Software is furnished to do so, subject to the following conditions:        #
#                                                                             #
# The above copyright notice and this permission notice shall be included in  #
# all copies or substantial portions of the Software.                         #
#                                                                             #
# THE SOFTWARE IS PROVIDED 'AS IS', WITHOUT WARRANTY OF ANY KIND, EXPRESS OR  #
# IMPLIED, INCLUDING BUT NOT LIMITED TO THE WARRANTIES OF MERCHANTABILITY,    #
# FITNESS FOR A PARTICULAR PURPOSE AND NONINFRINGEMENT. IN NO EVENT SHALL THE #
# AUTHORS OR COPYRIGHT HOLDERS BE LIABLE FOR ANY CLAIM, DAMAGES OR OTHER      #
# LIABILITY, WHETHER IN AN ACTION OF CONTRACT, TORT OR OTHERWISE, ARISING     #
# FROM, OUT OF OR IN CONNECTION WITH THE SOFTWARE OR THE USE OR OTHER         #
# DEALINGS IN THE SOFTWARE.                                                   #
#                                                                             #
###############################################################################

"""
Arkane Gaussian module
Used to parse Gaussian output files
"""

import logging
import math
import os.path

import numpy as np

import rmgpy.constants as constants
from rmgpy.statmech import IdealGasTranslation, NonlinearRotor, LinearRotor, HarmonicOscillator, Conformer

from arkane.common import check_conformer_energy, get_element_mass
from arkane.exceptions import LogError
from arkane.log import Log


################################################################################


class GaussianLog(Log):
    """
    Represent a log file from Gaussian. The attribute `path` refers to the
    location on disk of the Gaussian log file of interest. Methods are provided
    to extract a variety of information into Arkane classes and/or NumPy
    arrays.
    """

    def __init__(self, path):
        super(GaussianLog, self).__init__(path)

    def get_number_of_atoms(self):
        """
        Return the number of atoms in the molecular configuration used in
        the Gaussian log file.
        """
        n_atoms = 0

        with open(self.path, 'r') as f:
            line = f.readline()
            while line != '' and n_atoms == 0:
                # Automatically determine the number of atoms
                if 'Input orientation:' in line and n_atoms == 0:
                    for i in range(5):
                        line = f.readline()
                    while '---------------------------------------------------------------------' not in line:
                        n_atoms += 1
                        line = f.readline()
                line = f.readline()

        return n_atoms

    def load_force_constant_matrix(self):
        """
        Return the force constant matrix from the Gaussian log file. The job
        that generated the log file must have the option ``iop(7/33=1)`` in
        order for the proper force constant matrix (in Cartesian coordinates)
        to be printed in the log file. If multiple such matrices are identified,
        only the last is returned. The units of the returned force constants
        are J/m^2. If no force constant matrix can be found in the log file,
        ``None`` is returned.
        """
        force = None

        n_atoms = self.get_number_of_atoms()
        n_rows = n_atoms * 3

        with open(self.path, 'r') as f:
            line = f.readline()
            while line != '':
                # Read force constant matrix
                if 'Force constants in Cartesian coordinates:' in line:
                    force = np.zeros((n_rows, n_rows), np.float64)
                    for i in range(int(math.ceil(n_rows / 5.0))):
                        # Header row
                        line = f.readline()
                        # Matrix element rows
                        for j in range(i * 5, n_rows):
                            data = f.readline().split()
                            for k in range(len(data) - 1):
                                force[j, i * 5 + k] = float(data[k + 1].replace('D', 'E'))
                                force[i * 5 + k, j] = force[j, i * 5 + k]
                    # Convert from atomic units (Hartree/Bohr_radius^2) to J/m^2
                    force *= 4.35974417e-18 / 5.291772108e-11 ** 2
                line = f.readline()

        return force

    def load_geometry(self):
        """
        Return the optimum geometry of the molecular configuration from the
        Gaussian log file. If multiple such geometries are identified, only the
        last is returned.
        """
        number, coord, mass = [], [], []

        with open(self.path, 'r') as f:
            line = f.readline()
            while line != '':
                # Automatically determine the number of atoms
                if 'Input orientation:' in line:
                    number, coord = [], []
                    for i in range(5):
                        line = f.readline()
                    while '---------------------------------------------------------------------' not in line:
                        data = line.split()
                        number.append(int(data[1]))
                        coord.append([float(data[3]), float(data[4]), float(data[5])])
                        line = f.readline()
                line = f.readline()

        # Assign appropriate mass to each atom in the molecule
        mass = []
        for num in number:
            mass1, _ = get_element_mass(num)
            mass.append(mass1)
        coord = np.array(coord, np.float64)
        number = np.array(number, np.int)
        mass = np.array(mass, np.float64)
        if len(number) == 0 or len(coord) == 0 or len(mass) == 0:
            raise LogError('Unable to read atoms from Gaussian geometry output file {0}. '
                           'Make sure the output file is not corrupt.\nNote: if your species has '
                           '50 or more atoms, you will need to add the `iop(2/9=2000)` keyword to your '
                           'input file so Gaussian will print the input orientation geometry.'.format(self.path))

        return coord, number, mass

    def load_conformer(self, symmetry=None, spin_multiplicity=0, optical_isomers=None, label=''):
        """
        Load the molecular degree of freedom data from a log file created as
        the result of a Gaussian "Freq" quantum chemistry calculation. As
        Gaussian's guess of the external symmetry number is not always correct,
        you can use the `symmetry` parameter to substitute your own value; if
        not provided, the value in the Gaussian log file will be adopted. In a
        log file with multiple Thermochemistry sections, only the last one will
        be kept.
        """
        modes = []
        unscaled_frequencies = []
        e0 = 0.0
        if optical_isomers is None or symmetry is None:
            _optical_isomers, _symmetry, _ = self.get_symmetry_properties()
            if optical_isomers is None:
                optical_isomers = _optical_isomers
            if symmetry is None:
                symmetry = _symmetry
        with open(self.path, 'r') as f:
            line = f.readline()
            while line != '':

                # Read the spin multiplicity if not explicitly given
                if spin_multiplicity == 0 and 'Multiplicity =' in line:
                    spin_multiplicity = int(line.split()[-1])
                    logging.debug('Conformer {0} is assigned a spin multiplicity of {1}'
                                  .format(label, spin_multiplicity))

                # The data we want is in the Thermochemistry section of the output
                if '- Thermochemistry -' in line:
                    modes = []
                    in_partition_functions = False
                    line = f.readline()
                    while line != '':

                        # This marks the end of the thermochemistry section
                        if '-------------------------------------------------------------------' in line:
                            break

                        # Read molecular mass for external translational modes
                        elif 'Molecular mass:' in line:
                            mass = float(line.split()[2])
                            translation = IdealGasTranslation(mass=(mass, "amu"))
                            modes.append(translation)

                        # Read moments of inertia for external rotational modes
                        elif 'Rotational constants (GHZ):' in line:
<<<<<<< HEAD
                            try:
                                inertia = [float(d) for d in line.split()[-3:]]
                                for i in range(3):
                                    inertia[i] = constants.h / (8 * constants.pi * constants.pi * inertia[i] * 1e9)\
                                                * constants.Na * 1e23
                                rotation = NonlinearRotor(inertia=(inertia, "amu*angstrom^2"), symmetry=symmetry)
                                modes.append(rotation)
                            except:
                                inertia = [float(line.split()[-1])]
                                inertia[0] = constants.h / (8 * constants.pi * constants.pi * inertia[0] * 1e9)\
                                         * constants.Na * 1e23
                                rotation = LinearRotor(inertia=(inertia[0], "amu*angstrom^2"), symmetry=symmetry)
                                modes.append(rotation)

=======
                            inertia = [float(d) for d in line.split()[-3:]]
                            for i in range(3):
                                inertia[i] = constants.h / (8 * constants.pi * constants.pi * inertia[i] * 1e9) \
                                             * constants.Na * 1e23
                            rotation = NonlinearRotor(inertia=(inertia, "amu*angstrom^2"), symmetry=symmetry)
                            modes.append(rotation)
>>>>>>> 2c76b952
                        elif 'Rotational constant (GHZ):' in line:
                            inertia = [float(line.split()[3])]
                            inertia[0] = constants.h / (8 * constants.pi * constants.pi * inertia[0] * 1e9) \
                                         * constants.Na * 1e23
                            rotation = LinearRotor(inertia=(inertia[0], "amu*angstrom^2"), symmetry=symmetry)
                            modes.append(rotation)

                        # Read vibrational modes
                        elif 'Vibrational temperatures:' in line:
                            frequencies = []
                            frequencies.extend([float(d) for d in line.split()[2:]])
                            line = f.readline()
                            frequencies.extend([float(d) for d in line.split()[1:]])
                            line = f.readline()
                            while line.strip() != '':
                                frequencies.extend([float(d) for d in line.split()])
                                line = f.readline()
                            # Convert from K to cm^-1
                            if len(frequencies) > 0:
                                frequencies = [freq * 0.695039 for freq in frequencies]  # kB = 0.695039 cm^-1/K
                                unscaled_frequencies = frequencies
                                vibration = HarmonicOscillator(frequencies=(frequencies, "cm^-1"))
                                modes.append(vibration)

                        # Read ground-state energy
                        elif 'Sum of electronic and zero-point Energies=' in line:
                            e0 = float(line.split()[6]) * 4.35974394e-18 * constants.Na

                        # Read spin multiplicity if above method was unsuccessful
                        elif 'Electronic' in line and in_partition_functions and spin_multiplicity == 0:
                            spin_multiplicity = int(float(line.split()[1].replace('D', 'E')))

                        elif 'Log10(Q)' in line:
                            in_partition_functions = True

                        # Read the next line in the file
                        line = f.readline()

                if 'Error termination' in line:
                    raise LogError(f'The Gaussian job in {self.path} did not converge.')

                # Read the next line in the file
                line = f.readline()

        return Conformer(E0=(e0 * 0.001, "kJ/mol"), modes=modes, spin_multiplicity=spin_multiplicity,
                         optical_isomers=optical_isomers), unscaled_frequencies

    def load_energy(self, zpe_scale_factor=1.):
        """
        Load the energy in J/mol from a Gaussian log file. The file is checked 
        for a complete basis set extrapolation; if found, that value is 
        returned. Only the last energy in the file is returned. The zero-point
        energy is *not* included in the returned value; it is removed from the
        CBS-QB3 value.
        """
        e_elect, e0_composite, scaled_zpe = None, None, None
        elect_energy_source = ''
        with open(self.path, 'r') as f:
            line = f.readline()
            while line != '':

                if 'SCF Done:' in line:
                    e_elect = float(line.split()[4]) * constants.E_h * constants.Na
                    elect_energy_source = 'SCF'
                elif ' E2(' in line and ' E(' in line:
                    e_elect = float(line.split()[-1].replace('D', 'E')) * constants.E_h * constants.Na
                    elect_energy_source = 'doublehybrd or MP2'
                elif 'MP2 =' in line:
                    e_elect = float(line.split()[-1].replace('D', 'E')) * constants.E_h * constants.Na
                    elect_energy_source = 'MP2'
                elif 'E(CORR)=' in line:
                    e_elect = float(line.split()[3]) * constants.E_h * constants.Na
                    elect_energy_source = 'CCSD'
                elif 'CCSD(T)= ' in line:
                    e_elect = float(line.split()[1].replace('D', 'E')) * constants.E_h * constants.Na
                    elect_energy_source = 'CCSD(T)'
                elif 'CBS-QB3 (0 K)' in line:
                    e0_composite = float(line.split()[3]) * constants.E_h * constants.Na
                elif 'G3(0 K)' in line:
                    e0_composite = float(line.split()[2]) * constants.E_h * constants.Na
                elif 'G4(0 K)' in line:
                    e0_composite = float(line.split()[2]) * constants.E_h * constants.Na

                # Read the ZPE from the "E(ZPE)=" line, as this is the scaled version.
                # Gaussian defines the following as
                # E (0 K) = Elec + E(ZPE),
                # The ZPE is the scaled ZPE given by E(ZPE) in the log file,
                # hence to get the correct Elec from E (0 K) we need to subtract the scaled ZPE

                elif 'E(ZPE)' in line:
                    scaled_zpe = float(line.split()[1]) * constants.E_h * constants.Na
                elif '\\ZeroPoint=' in line:
                    line = line.strip() + f.readline().strip()
                    start = line.find('\\ZeroPoint=') + 11
                    end = line.find('\\', start)
                    scaled_zpe = float(line[start:end]) * constants.E_h * constants.Na * zpe_scale_factor
                # Read the next line in the file
                line = f.readline()

        if e0_composite is not None:
            logging.debug("Using the composite energy from the gaussian output file")
            if scaled_zpe is None:
                raise LogError('Unable to find zero-point energy in Gaussian log file.')
            return e0_composite - scaled_zpe
        elif e_elect is not None:
            logging.debug("Using the {0} energy from the gaussian output file".format(elect_energy_source))
            return e_elect
        else:
            raise LogError('Unable to find energy in Gaussian log file.')

    def load_zero_point_energy(self):
        """
        Load the unscaled zero-point energy in J/mol from a Gaussian log file.
        """
        zpe = None

        with open(self.path, 'r') as f:
            line = f.readline()
            while line != '':
                # Do NOT read the ZPE from the "E(ZPE)=" line, as this is the scaled version!
                # We will read in the unscaled ZPE and later multiply the scaling factor
                # from the input file
                if 'Zero-point correction=' in line:
                    zpe = float(line.split()[2]) * constants.E_h * constants.Na
                elif '\\ZeroPoint=' in line:
                    line = line.strip() + f.readline().strip()
                    start = line.find('\\ZeroPoint=') + 11
                    end = line.find('\\', start)
                    zpe = float(line[start:end]) * constants.E_h * constants.Na
                line = f.readline()

        if zpe is not None:
            return zpe
        else:
            raise LogError('Unable to find zero-point energy in Gaussian log file.')

    def load_scan_energies(self):
        """
        Extract the optimized energies in J/mol from a log file, e.g. the 
        result of a Gaussian "Scan" quantum chemistry calculation.
        """
        opt_freq = False
        rigid_scan = False

        vlist = []  # The array of potentials at each scan angle

        # Parse the Gaussian log file, extracting the energies of each
        # optimized conformer in the scan
        with open(self.path, 'r') as f:
            line = f.readline()
            while line != '':
                # If the job contains a "freq" then we want to ignore the last energy
                if ' Freq' in line and ' Geom=' in line:
                    opt_freq = True
                # if # scan is keyword instead of # opt, then this is a rigid scan job
                # and parsing the energies is done a little differently
                if '# scan' in line:
                    rigid_scan = True
                # The lines containing "SCF Done" give the energy at each
                # iteration (even the intermediate ones)
                if 'SCF Done:' in line:
                    energy = float(line.split()[4])
                    # rigid scans will only not optimize, so just append every time it finds an energy.
                    if rigid_scan:
                        vlist.append(energy)
                # We want to keep the values of energy that come most recently before
                # the line containing "Optimization completed", since it refers
                # to the optimized geometry
                if 'Optimization completed' in line:
                    vlist.append(energy)
                line = f.readline()

        # give warning in case this assumption is not true
        if rigid_scan:
            print('   Assuming', os.path.basename(self.path), 'is the output from a rigid scan...')

        vlist = np.array(vlist, np.float64)
        # check to see if the scanlog indicates that a one of your reacting species may not be
        # the lowest energy conformer
        check_conformer_energy(vlist, self.path)

        # Adjust energies to be relative to minimum energy conformer
        # Also convert units from Hartree/particle to J/mol
        vlist -= np.min(vlist)
        vlist *= constants.E_h * constants.Na

        if opt_freq:
            vlist = vlist[:-1]

        # Determine the set of dihedral angles corresponding to the loaded energies
        # This assumes that you start at 0.0, finish at 360.0, and take
        # constant step sizes in between
        angle = np.arange(0.0, 2 * math.pi + 0.00001, 2 * math.pi / (len(vlist) - 1), np.float64)

        return vlist, angle

    def _load_scan_specs(self, letter_spec, get_after_letter_spec=False):
        """
        This method reads the ouptput file for optional parameters
        sent to gaussian, and returns the list of optional parameters
        as a list of tuples.

        `letter_spec` is a character used to identify whether a specification
        defines pivot atoms ('S'), frozen atoms ('F') or other attributes.

        `get_after_letter_spec` is a boolean that, if True, will return the
        parameters after letter_spec is found. If not specified or False, it will
        return the preceeding letters, which are typically the atom numbers.

        More information about the syntax can be found http://gaussian.com/opt/
        """
        output = []
        reached_input_spec_section = False
        with open(self.path, 'r') as f:
            line = f.readline()
            while line != '':
                if reached_input_spec_section:
                    terms = line.split()
                    if len(terms) == 0:
                        # finished reading specs
                        break
                    if terms[0] == 'D':
                        action_index = 5  # dihedral angle with four terms
                    elif terms[0] == 'A':
                        action_index = 4  # valance angle with three terms
                    elif terms[0] == 'B':
                        action_index = 3  # bond length with 2 terms
                    else:
                        raise LogError('This file has an option not supported by Arkane. '
                                       'Unable to read scan specs for line: {0}'.format(line))
                    if len(terms) > action_index:
                        # specified type explicitly
                        if terms[action_index] == letter_spec:
                            if get_after_letter_spec:
                                output.append(terms[action_index+1:])
                            else:
                                output.append(terms[1:action_index])
                    else:
                        # no specific specification, assume freezing
                        if letter_spec == 'F':
                            output.append(terms[1:action_index])
                if " The following ModRedundant input section has been read:" in line:
                    reached_input_spec_section = True
                line = f.readline()
        return output

    def load_scan_pivot_atoms(self):
        """
        Extract the atom numbers which the rotor scan pivots around
        Return a list of atom numbers starting with the first atom as 1
        """
        output = self._load_scan_specs('S')
        return output[0] if len(output) > 0 else []

    def load_scan_frozen_atoms(self):
        """
        Extract the atom numbers which were frozen during the scan
        Return a list of list of atom numbers starting with the first atom as 1
        Each element of the outer lists represents a frozen bond
        Inner lists with length 2 represent frozen bond lengths
        Inner lists with length 3 represent frozen bond angles
        Inner lists with length 4 represent frozen dihedral angles
        """
        return self._load_scan_specs('F')

    def _load_scan_angle(self):
        """
        Return the angle difference (degrees) for a gaussian scan.
        """
        output = self._load_scan_specs('S', get_after_letter_spec=True)
        return float(output[0][1])

    def _load_number_scans(self):
        """
        Return the number of scans for a gaussian scan specified in the input file
        """
        output = self._load_scan_specs('S', get_after_letter_spec=True)
        return int(output[0][0])

    def load_negative_frequency(self):
        """
        Return the negative frequency from a transition state frequency
        calculation in cm^-1.
        """
        frequency = None
        frequencies = []
        with open(self.path, 'r') as f:
            line = f.readline()
            while line != '':
                # Read vibrational frequencies
                if 'Frequencies --' in line:
                    frequencies.extend(line.split()[2:])
                line = f.readline()

        frequencies = [float(freq) for freq in frequencies]
        frequencies.sort()
        frequency = [freq for freq in frequencies if freq < 0][0]
        if frequency is None:
            raise LogError('Unable to find imaginary frequency in Gaussian output file {0}'.format(self.path))
        return frequency

    def get_D1_diagnostic(self):
        """Not implemented for Gaussian"""
        raise NotImplementedError('The get_D1_diagnostic method is not implemented for Gaussian Logs')

    def get_T1_diagnostic(self):
        """Not implemented for Gaussian"""
        raise NotImplementedError('The get_T1_diagnostic method is not implemented for Gaussian Logs')<|MERGE_RESOLUTION|>--- conflicted
+++ resolved
@@ -204,7 +204,6 @@
 
                         # Read moments of inertia for external rotational modes
                         elif 'Rotational constants (GHZ):' in line:
-<<<<<<< HEAD
                             try:
                                 inertia = [float(d) for d in line.split()[-3:]]
                                 for i in range(3):
@@ -219,14 +218,6 @@
                                 rotation = LinearRotor(inertia=(inertia[0], "amu*angstrom^2"), symmetry=symmetry)
                                 modes.append(rotation)
 
-=======
-                            inertia = [float(d) for d in line.split()[-3:]]
-                            for i in range(3):
-                                inertia[i] = constants.h / (8 * constants.pi * constants.pi * inertia[i] * 1e9) \
-                                             * constants.Na * 1e23
-                            rotation = NonlinearRotor(inertia=(inertia, "amu*angstrom^2"), symmetry=symmetry)
-                            modes.append(rotation)
->>>>>>> 2c76b952
                         elif 'Rotational constant (GHZ):' in line:
                             inertia = [float(line.split()[3])]
                             inertia[0] = constants.h / (8 * constants.pi * constants.pi * inertia[0] * 1e9) \
