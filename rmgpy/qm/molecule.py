import os
import logging
import re
import math

import numpy
import external.cclib as cclib

try:
    from rdkit import Chem
    from rdkit.Chem import AllChem, Pharm3D
except ImportError:
    logging.debug("To use QM calculations you must correctly install rdkit.")

from rmgpy.molecule import getElement    
import rmgpy.quantity
from rmgpy.thermo import ThermoData
import rmgpy.statmech
import rmgpy.thermo
import rmgpy.molecule
import symmetry
import qmdata
from qmdata import CCLibData

class RDKitFailedError(Exception):
    """For when RDkit failed. try the next reaction """
    pass
    
class Geometry:
    """
    A geometry, used for quantum calculations.
    
    Created from a molecule. Geometry estimated by RDKit.
    
    The attributes are:
    
    =================== ======================= ====================================
    Attribute           Type                    Description
    =================== ======================= ====================================
    `settings`          :class:`QMSettings`     Settings for QM calculations
    `uniqueID`          ``str``                 A short ID such as an augmented InChI Key
    `molecule`          :class:`Molecule`       RMG Molecule object
    `uniqueIDlong`      ``str``                 A long, truly unique ID such as an augmented InChI
    =================== ======================= ====================================
    
    """
    def __init__(self, settings, uniqueID, molecule, uniqueIDlong=None):
        self.settings = settings
        #: A short unique ID such as an augmented InChI Key.
        self.uniqueID = uniqueID
        self.molecule = molecule
        if uniqueIDlong is None:
            self.uniqueIDlong = uniqueID
        else:
            #: Long, truly unique, ID, such as the augmented InChI.
            self.uniqueIDlong = uniqueIDlong

    def getFilePath(self, extension):
        """
        Returns the path to the file with the given extension.
        
        The provided extension should include the leading dot.
        """
        return os.path.join(self.settings.fileStore, self.uniqueID  + extension)
        
    def getCrudeMolFilePath(self):
        "Returns the path of the crude mol file."
        return self.getFilePath('.crude.mol')

    def getRefinedMolFilePath(self):
        "Returns the path the the refined mol file."
        return self.getFilePath('.refined.mol')

    def generateRDKitGeometries(self, boundsMatrix=None, atomMatch=None):
        """
        Use RDKit to guess geometry.

        Save mol files of both crude and refined.
        Saves coordinates on atoms.
        """
        rdmol, rdAtIdx = self.rd_build()
        
        atoms = len(self.molecule.atoms)
        distGeomAttempts=15
        if atoms > 3:#this check prevents the number of attempts from being negative
            distGeomAttempts = 15*(atoms-3) #number of conformer attempts is just a linear scaling with molecule size, due to time considerations in practice, it is probably more like 3^(n-3) or something like that
        
<<<<<<< HEAD
        rdmol, minEid = self.rd_embed(rdmol, distGeomAttempts, boundsMatrix)
=======
        rdmol, minEid = self.rd_embed(rdmol, distGeomAttempts, bm=boundsMatrix, match=atomMatch)
>>>>>>> 486d7012
        self.saveCoordinatesFromRDMol(rdmol, minEid, rdAtIdx)
        
    def rd_build(self):
        """
        Import rmg molecule and create rdkit molecule with the same atom labeling.
        """
        return self.molecule.toRDKitMol(removeHs=False, returnMapping=True)


    def rd_embed(self, rdmol, numConfAttempts, bm=None, match=None):
        """
        Embed the RDKit molecule and create the crude molecule file.
        """
        if bm == None:
            AllChem.EmbedMultipleConfs(rdmol, numConfAttempts,randomSeed=1)
            crude = Chem.Mol(rdmol.ToBinary())
            rdmol, minEid = self.optimize(rdmol)
        else:
            """
            Embed the molecule according to the bounds matrix. Built to handle possible failures
            of some of the embedding attempts.
            """
            rdmol.RemoveAllConformers()
            for i in range(0,numConfAttempts):
                try:
                    Pharm3D.EmbedLib.EmbedMol(rdmol, bm, atomMatch=match)
                    break
                except ValueError:
                    print("RDKit failed to embed on attemt {0} of {1}".format(i+1, numConfAttempts))
                    # What to do next (what if they all fail?) !!!!!
                except RuntimeError:
                    raise RDKitFailedError()
            else:
                print("RDKit failed all attempts to embed")
                return None, None
                
            """
            RDKit currently embeds the conformers and sets the id as 0, so even though multiple
            conformers have been generated, only 1 can be called. Below the id's are resolved.
            """
            for i in range(len(rdmol.GetConformers())):
                rdmol.GetConformers()[i].SetId(i)
            
            crude = Chem.Mol(rdmol.ToBinary())
            rdmol, minEid = self.optimize(rdmol, boundsMatrix=bm, atomMatch=match)
        
        self.writeMolFile(crude, self.getCrudeMolFilePath(), minEid)
        self.writeMolFile(rdmol, self.getRefinedMolFilePath(), minEid)
        
        return rdmol, minEid
    
    def optimize(self, rdmol, boundsMatrix=None, atomMatch=None):
        
        energy=0.0
        minEid=0;
        lowestE=9.999999e99;#start with a very high number, which would never be reached
        
        for conf in rdmol.GetConformers():
            if boundsMatrix == None:    
                AllChem.UFFOptimizeMolecule(rdmol,confId=conf.GetId())
                energy=AllChem.UFFGetMoleculeForceField(rdmol,confId=conf.GetId()).CalcEnergy()
            else:
                eBefore, energy = Pharm3D.EmbedLib.OptimizeMol(rdmol, boundsMatrix, atomMatches=atomMatch)
            
            if energy < lowestE:
                minEid = conf.GetId()
                lowestE = energy
                
        return rdmol, minEid
        
    def writeMolFile(self, mol, path, minEid):
        with open(path, 'w') as out3Dcrude:
            out3Dcrude.write(Chem.MolToMolBlock(mol,confId=minEid))
    
    def parseLOG(self, filePath):
        """
        Parses Gaussian `.log` files and returns the last geometry.
        """
        
<<<<<<< HEAD
        with open(self.getRefinedMolFilePath(), 'w') as out3D:
            out3D.write(Chem.MolToMolBlock(rdmol,confId=minEid))

        return rdmol, minEid

=======
        parser = cclib.parser.Gaussian(filePath)
        parser.logger.setLevel(logging.ERROR) #cf. http://cclib.sourceforge.net/wiki/index.php/Using_cclib#Additional_information
        cclibData = parser.parse()
        
        atomsymbols = []
        for item in cclibData.atomnos:
            atomsymbols.append(getElement(int(item)).symbol)
        
        return atomsymbols, cclibData.atomcoords[-1]
    
    def parseARC(self, filePath):
        """
        Parses Mopac `.arc` files and returns the geometry.
        """
        
        atomline = re.compile('\s*([A-Za-z]+)\s+([\- ][0-9.]+)\s+([\+ ][0-9.]+)\s+([\- ][0-9.]+)\s+([\+ ][0-9.]+)\s+([\- ][0-9.]+)')
        
        atomCount = 0
        atomsymbols = []
        atomcoords = []
        with open(filePath) as molinput:
            for line in molinput:
                match = atomline.match(line)
                if match:
                    atomsymbols.append(match.group(1))
                    atomcoords.append([float(match.group(2)), float(match.group(6)), float(match.group(6))])
                    atomCount += 1
        
        atomcoords = numpy.array(atomcoords)
                    
        return atomsymbols, atomcoords
    
    def parseMOL(self, filePath):
        """
        Parses RDKit `.mol` files and returns the geometry.
        """
        atomline = re.compile('\s*([\- ][0-9.]+\s+[\-0-9.]+\s+[\-0-9.]+)\s+([A-Za-z]+)')
        
        atomCount = 0
        atomsymbols = []
        atomcoords = []
        with open(filePath) as molinput:
            for line in molinput:
                match = atomline.match(line)
                if match:
                    atomsymbols.append(match.group(2))
                    atomcoords.append([float(i) for i in match.group(1).split()])
                    atomCount += 1
        
        atomcoords = numpy.array(atomcoords)
                    
        return atomsymbols, atomcoords
    
    def parseXYZ(self, filePath):
        """
        Parses `.xyz` file formats, files with molecular cartesian coordinates, and returns the geometry.
        """
        atomline = re.compile('\s*([A-Za-z])\s+([\- ][0-9.]+\s+[\-0-9.]+\s+[\-0-9.]+)')
        
        atomCount = 0
        atomsymbols = []
        atomcoords = []
        with open(filePath) as molinput:
            for line in molinput:
                match = atomline.match(line)
                if match:
                    atomsymbols.append(match.group(1))
                    atomcoords.append([float(i) for i in match.group(2).split()])
                    atomCount += 1
        
        atomcoords = numpy.array(atomcoords)
                    
        return atomsymbols, atomcoords 
    
    def getDistance(self, coords1, coords2):
        """
        Returns the distance between the two coordinates. The coordinates are provided in an array.
        """
        coordsDiff = coords1 - coords2
        coordsSq = coordsDiff**2
        distSq = coordsSq.sum()
        dist = math.sqrt(distSq)
        
        return dist
    
>>>>>>> 486d7012
    def saveCoordinatesFromRDMol(self, rdmol, minEid, rdAtIdx):
        # Save xyz coordinates on each atom in molecule ****
        for atom in self.molecule.atoms:
            point = rdmol.GetConformer(minEid).GetAtomPosition(atom.sortingLabel)
            atom.coords = numpy.array([point.x, point.y, point.z])
    
    def saveCoordinatesFromQMData(self, qmdata):
        """
        Save geometry info from QMData (eg CCLibData)
        """
        raise NotImplementedError
<<<<<<< HEAD
=======
        
>>>>>>> 486d7012

def loadThermoDataFile(filePath):
    """
    Load the specified thermo data file and return the dictionary of its contents.
    
    Returns `None` if the file is invalid or missing.
    
    Checks that the returned dictionary contains at least InChI, adjacencyList, thermoData.
    """
    if not os.path.exists(filePath):
        return None
    try:
        with open(filePath) as resultFile:
            logging.info('Reading existing thermo file {0}'.format(filePath))
            global_context = { '__builtins__': None }
            local_context = {
                '__builtins__': None,
                'True': True,
                'False': False,
                'ThermoData': rmgpy.thermo.ThermoData,
                'PointGroup': symmetry.PointGroup,
                'QMData': qmdata.QMData,
                'array': numpy.array,
                'int32': numpy.int32,
            }
            exec resultFile in global_context, local_context
    except IOError, e:
        logging.info("Couldn't read thermo file {0}".format(filePath))
        return None
    except (NameError, TypeError, SyntaxError), e:
        logging.error('The thermo file "{0}" was invalid:'.format(filePath))
        logging.exception(e)
        return None
    if not 'InChI' in local_context:
        logging.error('The thermo file "{0}" did not contain an InChI.'.format(filePath))
        return None
    if not 'adjacencyList' in local_context:
        logging.error('The thermo file "{0}" did not contain adjacencyList.'.format(filePath))
        return None
    if not 'thermoData' in local_context:
        logging.error('The thermo file "{0}" did not contain thermoData.'.format(filePath))
        return None
    return local_context

class QMMolecule:
    """ 
    A base class for QM Molecule calculations.
    
    Specific programs and methods should inherit from this and define some
    extra attributes and methods:
    
     * outputFileExtension
     * inputFileExtension
     * generateQMData() ...and whatever else is needed to make this method work.
     
    The attributes are:
    
    =================== ======================= ====================================
    Attribute           Type                    Description
    =================== ======================= ====================================
    `molecule`          :class:`Molecule`       RMG Molecule object
    `settings`          :class:`QMSettings`     Settings for QM calculations
    `uniqueID`          ``str``                 A short ID such as an augmented InChI Key
    `uniqueIDlong`      ``str``                 A long, truly unique ID such as an augmented InChI
    =================== ======================= ====================================
    
    """
    
    def __init__(self, molecule, settings):
        self.molecule = molecule
        self.settings = settings
        
        self.uniqueID = self.molecule.toAugmentedInChIKey()
        self.uniqueIDlong = self.molecule.toAugmentedInChI()
        

    def getFilePath(self, extension):
        """
        Returns the path to the file with the given extension.
        
        The provided extension should include the leading dot.
        """
        return os.path.join(self.settings.fileStore, self.uniqueID  + extension)
        
    @property
    def outputFilePath(self):
        """Get the output file name."""
        return self.getFilePath(self.outputFileExtension)
    
    @property
    def inputFilePath(self):
        """Get the input file name."""
        return self.getFilePath(self.inputFileExtension)
    
    @property
    def scriptAttempts(self):
        "The number of attempts with different script keywords"
        return len(self.keywords)
    
    @property
    def maxAttempts(self):
        "The total number of attempts to try"
        return 2 * len(self.keywords)
        
    def createGeometry(self, boundsMatrix=None, atomMatch=None):
        """
        Creates self.geometry with RDKit geometries
        """
<<<<<<< HEAD
        self.geometry = Geometry(self.settings, self.uniqueID, self.molecule, uniqueIDlong=self.uniqueIDlong)
        self.geometry.generateRDKitGeometries()
=======
        multiplicity = sum([i.radicalElectrons for i in self.molecule.atoms]) + 1
        self.geometry = Geometry(self.settings, self.uniqueID, self.molecule, multiplicity, uniqueIDlong=self.uniqueIDlong)
        self.geometry.generateRDKitGeometries(boundsMatrix, atomMatch)
>>>>>>> 486d7012
        return self.geometry
        
    def parse(self):
        """
        Parses the results of the Mopac calculation, and returns a CCLibData object.
        """
        parser = self.getparser(self.outputFilePath)
        parser.logger.setLevel(logging.ERROR) #cf. http://cclib.sourceforge.net/wiki/index.php/Using_cclib#Additional_information
        cclibData = parser.parse()
        radicalNumber = sum([i.radicalElectrons for i in self.molecule.atoms])
        qmData = CCLibData(cclibData, radicalNumber+1)
        return qmData
    
    def generateQMData(self):
        """
        Calculate the QM data somehow and return a CCLibData object, or None if it fails.
        """
        raise NotImplementedError("This should be defined in a subclass that inherits from QMMolecule")
        return qmdata.QMData() or None
    
    def generateThermoData(self):
        """
        Generate Thermo Data via a QM calc. 
        
        Returns None if it fails.
        """
        # First, see if we already have it.
        if self.loadThermoData():
            return self.thermo
        
        # If not, generate the QM data
        self.qmData = self.generateQMData()
        
        # If that fails, give up and return None.
        if self.qmData  is None:
            return None
            
        self.determinePointGroup()
        
        # If that fails, give up and return None.
        if self.pointGroup is None:
            return None
            
        self.calculateThermoData()
        Cp0 = self.molecule.calculateCp0()
        CpInf = self.molecule.calculateCpInf()
        self.thermo.Cp0 = (Cp0,"J/(mol*K)")
        self.thermo.CpInf = (CpInf,"J/(mol*K)")
        self.saveThermoData()
        return self.thermo
        
    def saveThermoData(self):
        """
        Save the generated thermo data.
        """
        self.thermo.H298.units = 'kcal/mol'
        self.thermo.S298.units = 'cal/mol/K'
        self.thermo.Cpdata.units = 'cal/mol/K'
        with open(self.getFilePath('.thermo'), 'w') as resultFile:
            resultFile.write('InChI = "{0!s}"\n'.format(self.uniqueIDlong))
            resultFile.write("thermoData = {0!r}\n".format(self.thermo))
            resultFile.write("pointGroup = {0!r}\n".format(self.pointGroup))
            resultFile.write("qmData = {0!r}\n".format(self.qmData))
            resultFile.write('adjacencyList = """\n{0!s}"""\n'.format(self.molecule.toAdjacencyList(removeH=False)))

    def loadThermoData(self):
        """
        Try loading a thermo data from a previous run.
        """
        filePath = self.getFilePath('.thermo')
        local_context = loadThermoDataFile(filePath)
        if local_context is None:
            # file does not exist or is invalid
            return None
        if local_context['InChI'] != self.uniqueIDlong:
            logging.error('The InChI in the thermo file {0} did not match the current molecule {1}'.format(filePath,self.uniqueIDlong))
            return None
        loadedMolecule = rmgpy.molecule.Molecule().fromAdjacencyList(local_context['adjacencyList'])
        if not loadedMolecule.isIsomorphic(self.molecule):
            logging.error('The adjacencyList in thermo file {0} did not match the current molecule {1}'.format(filePath,self.uniqueIDlong))
            return None
        thermo = local_context['thermoData']
        assert isinstance(thermo, rmgpy.thermo.ThermoData)
        self.thermo = thermo
        
        self.pointGroup = symmetry.pointGroupDictionary[local_context['pointGroup'].pointGroup] # point to the one in the module level dictionary with the same name
        self.qmData = local_context['qmData']
        return thermo


    def getInChiKeyAug(self):
        """
        Returns the augmented InChI from self.molecule 
        """        
        return self.molecule.toAugmentedInChIKey()

    def getMolFilePathForCalculation(self, attempt):
        """
        Get the path to the MOL file of the geometry to use for calculation `attempt`.
        
        If attempt <= self.scriptAttempts then we use the refined coordinates,
        then we start to use the crude coordinates.
        """
        if attempt <= self.scriptAttempts: # use UFF-refined coordinates
            return self.geometry.getRefinedMolFilePath()
        else:
            return self.geometry.getCrudeMolFilePath()
    
    def determinePointGroup(self):
        """
        Determine point group using the SYMMETRY Program
        
        Stores the resulting :class:`PointGroup` in self.pointGroup
        """
        assert self.qmData, "Need QM Data first in order to calculate point group."
        pgc = symmetry.PointGroupCalculator(self.settings, self.uniqueID, self.qmData)
        self.pointGroup = pgc.calculate()

    def calculateChiralityCorrection(self):
        """
        Returns the chirality correction to entropy (R*ln(2) if chiral) in J/mol/K.
        """
        if self.pointGroup.chiral:
            return rmgpy.quantity.constants.R * math.log(2)
        else:
            return 0.

    def calculateThermoData(self):
        """
        Calculate the thermodynamic properties.
        
        Stores and returns a ThermoData object as self.thermo.
        self.qmData and self.pointGroup need to be generated before this method is called.
        """
        assert self.qmData, "Need QM Data first in order to calculate thermo."
        assert self.pointGroup, "Need Point Group first in order to calculate thermo."
        
        trans = rmgpy.statmech.IdealGasTranslation( mass=self.qmData.molecularMass )
        if self.pointGroup.linear:
            # there should only be one rotational constant for a linear rotor
            rotationalConstant = rmgpy.quantity.Frequency(max(self.qmData.rotationalConstants.value), self.qmData.rotationalConstants.units)
            rot = rmgpy.statmech.LinearRotor(
                                         rotationalConstant = rotationalConstant,
                                         symmetry = self.pointGroup.symmetryNumber,
                                        )
        else:
            rot = rmgpy.statmech.NonlinearRotor(
                                         rotationalConstant = self.qmData.rotationalConstants,
                                         symmetry = self.pointGroup.symmetryNumber,
                                        )
        # @todo: should we worry about spherical top rotors?
        vib = rmgpy.statmech.HarmonicOscillator( frequencies=self.qmData.frequencies )
        
        # @todo: We need to extract or calculate E0 somehow from the qmdata
        E0 = (0, "kJ/mol")
        self.statesmodel = rmgpy.statmech.Conformer(E0=E0,
                                                    modes=[trans, rot, vib],
                                spinMultiplicity = self.qmData.groundStateDegeneracy )
        
        #we will use number of atoms from above (alternatively, we could use the chemGraph); this is needed to test whether the species is monoatomic
        # SI units are J/mol, but converted to kJ/mol for generating the thermo.
        Hf298 = self.qmData.energy.value_si / 1000
        
        S298 = self.statesmodel.getEntropy(298.0)
        Tdata = [300.0, 400.0, 500.0, 600.0, 800.0, 1000.0, 1500.0]
        Cp = [self.statesmodel.getHeatCapacity(T) for T in Tdata]
        S298 = S298 + self.calculateChiralityCorrection()
        comment = self.qmData.source or "QM calculation of some sort."
        
        thermo = ThermoData( 
                           Tdata = (Tdata,"K"),
                           Cpdata = (Cp,"J/(mol*K)"),
                           H298 = (Hf298,"kJ/mol"),
                           S298 = (S298,"J/(mol*K)"),
                           Tmin = (300.0,"K"),
                           Tmax = (2000.0,"K"),
                           comment = comment
                          )
        self.thermo = thermo
        return thermo<|MERGE_RESOLUTION|>--- conflicted
+++ resolved
@@ -81,15 +81,11 @@
         rdmol, rdAtIdx = self.rd_build()
         
         atoms = len(self.molecule.atoms)
-        distGeomAttempts=15
+        distGeomAttempts=1
         if atoms > 3:#this check prevents the number of attempts from being negative
             distGeomAttempts = 15*(atoms-3) #number of conformer attempts is just a linear scaling with molecule size, due to time considerations in practice, it is probably more like 3^(n-3) or something like that
         
-<<<<<<< HEAD
         rdmol, minEid = self.rd_embed(rdmol, distGeomAttempts, boundsMatrix)
-=======
-        rdmol, minEid = self.rd_embed(rdmol, distGeomAttempts, bm=boundsMatrix, match=atomMatch)
->>>>>>> 486d7012
         self.saveCoordinatesFromRDMol(rdmol, minEid, rdAtIdx)
         
     def rd_build(self):
@@ -146,7 +142,8 @@
         energy=0.0
         minEid=0;
         lowestE=9.999999e99;#start with a very high number, which would never be reached
-        
+        crude = Chem.Mol(rdmol.ToBinary())
+
         for conf in rdmol.GetConformers():
             if boundsMatrix == None:    
                 AllChem.UFFOptimizeMolecule(rdmol,confId=conf.GetId())
@@ -169,13 +166,6 @@
         Parses Gaussian `.log` files and returns the last geometry.
         """
         
-<<<<<<< HEAD
-        with open(self.getRefinedMolFilePath(), 'w') as out3D:
-            out3D.write(Chem.MolToMolBlock(rdmol,confId=minEid))
-
-        return rdmol, minEid
-
-=======
         parser = cclib.parser.Gaussian(filePath)
         parser.logger.setLevel(logging.ERROR) #cf. http://cclib.sourceforge.net/wiki/index.php/Using_cclib#Additional_information
         cclibData = parser.parse()
@@ -261,7 +251,6 @@
         
         return dist
     
->>>>>>> 486d7012
     def saveCoordinatesFromRDMol(self, rdmol, minEid, rdAtIdx):
         # Save xyz coordinates on each atom in molecule ****
         for atom in self.molecule.atoms:
@@ -273,10 +262,6 @@
         Save geometry info from QMData (eg CCLibData)
         """
         raise NotImplementedError
-<<<<<<< HEAD
-=======
-        
->>>>>>> 486d7012
 
 def loadThermoDataFile(filePath):
     """
@@ -381,18 +366,13 @@
         "The total number of attempts to try"
         return 2 * len(self.keywords)
         
-    def createGeometry(self, boundsMatrix=None, atomMatch=None):
+    def createGeometry(self):
         """
         Creates self.geometry with RDKit geometries
         """
-<<<<<<< HEAD
-        self.geometry = Geometry(self.settings, self.uniqueID, self.molecule, uniqueIDlong=self.uniqueIDlong)
-        self.geometry.generateRDKitGeometries()
-=======
         multiplicity = sum([i.radicalElectrons for i in self.molecule.atoms]) + 1
         self.geometry = Geometry(self.settings, self.uniqueID, self.molecule, multiplicity, uniqueIDlong=self.uniqueIDlong)
         self.geometry.generateRDKitGeometries(boundsMatrix, atomMatch)
->>>>>>> 486d7012
         return self.geometry
         
     def parse(self):
