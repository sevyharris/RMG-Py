#!/usr/bin/env python3

###############################################################################
#                                                                             #
# RMG - Reaction Mechanism Generator                                          #
#                                                                             #
# Copyright (c) 2002-2019 Prof. William H. Green (whgreen@mit.edu),           #
# Prof. Richard H. West (r.west@neu.edu) and the RMG Team (rmg_dev@mit.edu)   #
#                                                                             #
# Permission is hereby granted, free of charge, to any person obtaining a     #
# copy of this software and associated documentation files (the 'Software'),  #
# to deal in the Software without restriction, including without limitation   #
# the rights to use, copy, modify, merge, publish, distribute, sublicense,    #
# and/or sell copies of the Software, and to permit persons to whom the       #
# Software is furnished to do so, subject to the following conditions:        #
#                                                                             #
# The above copyright notice and this permission notice shall be included in  #
# all copies or substantial portions of the Software.                         #
#                                                                             #
# THE SOFTWARE IS PROVIDED 'AS IS', WITHOUT WARRANTY OF ANY KIND, EXPRESS OR  #
# IMPLIED, INCLUDING BUT NOT LIMITED TO THE WARRANTIES OF MERCHANTABILITY,    #
# FITNESS FOR A PARTICULAR PURPOSE AND NONINFRINGEMENT. IN NO EVENT SHALL THE #
# AUTHORS OR COPYRIGHT HOLDERS BE LIABLE FOR ANY CLAIM, DAMAGES OR OTHER      #
# LIABILITY, WHETHER IN AN ACTION OF CONTRACT, TORT OR OTHERWISE, ARISING     #
# FROM, OUT OF OR IN CONNECTION WITH THE SOFTWARE OR THE USE OR OTHER         #
# DEALINGS IN THE SOFTWARE.                                                   #
#                                                                             #
###############################################################################

import logging as logging
import math

import numpy as np

import rmgpy.constants as constants
from rmgpy.data.rmg import get_db
from rmgpy.statmech import Conformer
from rmgpy.thermo import Wilhoit, NASA, ThermoData


def process_thermo_data(spc, thermo0, thermo_class=NASA, solvent_name=''):
    """
    Converts via Wilhoit into required `thermo_class` and sets `E0`.
    
    Resulting thermo is returned.
    """
    thermo = None

    # Always convert to Wilhoit so we can compute E0
    if isinstance(thermo0, Wilhoit):
        wilhoit = thermo0
    elif isinstance(thermo0, ThermoData):
        wilhoit = thermo0.to_wilhoit(B=1000.)
    else:
        wilhoit = thermo0.to_wilhoit()

    # Add on solvation correction
    solvation_database = get_db('solvation')
    if not solvent_name or solvation_database is None:
        logging.debug('Solvent database or solvent_name not found. Solvent effect was not utilized')
        solvent_data = None
    else:
        solvent_data = solvation_database.get_solvent_data(solvent_name)
    if solvent_data and not "Liquid thermo library" in thermo0.comment:
        solvation_database = get_db('solvation')
        solute_data = solvation_database.get_solute_data(spc)
        solvation_correction = solvation_database.get_solvation_correction(solute_data, solvent_data)
        # correction is added to the entropy and enthalpy
        wilhoit.S0.value_si = (wilhoit.S0.value_si + solvation_correction.entropy)
        wilhoit.H0.value_si = (wilhoit.H0.value_si + solvation_correction.enthalpy)

    # Compute E0 by extrapolation to 0 K
    if spc.conformer is None:
        spc.conformer = Conformer()
    spc.conformer.E0 = wilhoit.E0

    # Convert to desired thermo class
    if thermo_class is Wilhoit:
        thermo = wilhoit
    elif thermo_class is NASA:
        if solvent_data:
            # If liquid phase simulation keep the nasa polynomial if it comes from a liquid phase thermoLibrary.
            # Otherwise convert wilhoit to NASA
            if "Liquid thermo library" in thermo0.comment and isinstance(thermo0, NASA):
                thermo = thermo0
                if thermo.E0 is None:
                    thermo.E0 = wilhoit.E0
            else:
                thermo = wilhoit.to_nasa(Tmin=100.0, Tmax=5000.0, Tint=1000.0)
        else:
            # gas phase with species matching thermo library keep the NASA from library or convert if group additivity
            if "Thermo library" in thermo0.comment and isinstance(thermo0, NASA):
                thermo = thermo0
                if thermo.E0 is None:
                    thermo.E0 = wilhoit.E0
            else:
                thermo = wilhoit.to_nasa(Tmin=100.0, Tmax=5000.0, Tint=1000.0)
    else:
        raise Exception('thermo_class neither NASA nor Wilhoit.  Cannot process thermo data.')

    return thermo


def generate_thermo_data(spc, thermo_class=NASA, solvent_name=''):
    """
    Generates thermo data, first checking Libraries, then using either QM or Database.
    
    The database generates the thermo data for each structure (resonance isomer),
    picks that with lowest H298 value.
    
    It then calls :meth:`process_thermo_data`, to convert (via Wilhoit) to NASA
    and set the E0.
    
    Result stored in `spc.thermo` and returned.
    """

    try:
        thermodb = get_db('thermo')
        if not thermodb: raise Exception
    except Exception:
        logging.debug('Could not obtain the thermo database. Not generating thermo...')
        return None

<<<<<<< HEAD
    thermo0 = thermodb.get_thermo_data(spc)
=======
    thermo0 = thermodb.getThermoData(spc)
>>>>>>> 38071bc1

    # 1. maybe only submit cyclic core
    # 2. to help radical prediction, HBI should also
    #    look up centrailThermoDB for its saturated version
    #    currently it only looks up libraries or estimates via GAV 
    from rmgpy.rmg.input import get_input

    try:
        thermo_central_database = get_input('thermo_central_database')
    except Exception:
        logging.debug('thermoCentralDatabase could not be found.')
        thermo_central_database = None

    if thermo_central_database and thermo_central_database.client \
            and thermo_central_database.satisfy_registration_requirements(spc, thermo0, thermodb):
        thermo_central_database.register_in_central_thermo_db(spc)

    return process_thermo_data(spc, thermo0, thermo_class, solvent_name)


def evaluator(spc, solvent_name=''):
    """
    Module-level function passed to workers.

    generates a thermodata object for the 
    identifier and stores it in the 
    thermo database.

    Next, thermo is generated of this species.

    """
    logging.debug("Evaluating spc %s ", spc)

<<<<<<< HEAD
    spc.generate_resonance_structures()
    thermo = generate_thermo_data(spc, solvent_name=solvent_name)
=======
    from rmgpy.molecule import Molecule

    if isinstance(spc.molecule[0], Molecule):
        spc.generate_resonance_structures()
        thermo = generateThermoData(spc, solventName=solventName)
    else:
        # assume it's a species for Fragment
        spc.molecule[0].assign_representative_species()
        spc_repr = spc.molecule[0].species_repr
        spc_repr.generate_resonance_structures()
        thermo = generateThermoData(spc_repr, solventName=solventName)
>>>>>>> 38071bc1

    return thermo


def submit(spc, solvent_name=''):
    """
    Submits a request to calculate chemical data for the Species object.

    In a parallel run, the thermo attribute will
    store the future object, until the get method
    is called, which replaces the future object with 
    the result.

    """
    spc.thermo = evaluator(spc, solvent_name=solvent_name)<|MERGE_RESOLUTION|>--- conflicted
+++ resolved
@@ -121,11 +121,7 @@
         logging.debug('Could not obtain the thermo database. Not generating thermo...')
         return None
 
-<<<<<<< HEAD
     thermo0 = thermodb.get_thermo_data(spc)
-=======
-    thermo0 = thermodb.getThermoData(spc)
->>>>>>> 38071bc1
 
     # 1. maybe only submit cyclic core
     # 2. to help radical prediction, HBI should also
@@ -159,22 +155,17 @@
     """
     logging.debug("Evaluating spc %s ", spc)
 
-<<<<<<< HEAD
-    spc.generate_resonance_structures()
-    thermo = generate_thermo_data(spc, solvent_name=solvent_name)
-=======
     from rmgpy.molecule import Molecule
 
     if isinstance(spc.molecule[0], Molecule):
         spc.generate_resonance_structures()
-        thermo = generateThermoData(spc, solventName=solventName)
+        thermo = generateThermoData(spc, solvent_name=solvent_name)
     else:
         # assume it's a species for Fragment
         spc.molecule[0].assign_representative_species()
         spc_repr = spc.molecule[0].species_repr
         spc_repr.generate_resonance_structures()
-        thermo = generateThermoData(spc_repr, solventName=solventName)
->>>>>>> 38071bc1
+        thermo = generate_thermo_data(spc_repr, solvent_name=solvent_name)
 
     return thermo
 
