--- conflicted
+++ resolved
@@ -60,13 +60,8 @@
             del element_count['Pt']
 
         return element_count
-<<<<<<< HEAD
 
-    elif isinstance(obj, Molecule):
-=======
-    
     elif isinstance(obj, Molecule) or isinstance(obj, Fragment):
->>>>>>> 38071bc1
         return obj.get_element_count()
 
     else:
