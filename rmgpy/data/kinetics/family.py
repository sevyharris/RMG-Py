#!/usr/bin/python
# -*- coding: utf-8 -*-

################################################################################
#
#   RMG - Reaction Mechanism Generator
#
#   Copyright (c) 2002-2010 Prof. William H. Green (whgreen@mit.edu) and the
#   RMG Team (rmg_dev@mit.edu)
#
#   Permission is hereby granted, free of charge, to any person obtaining a
#   copy of this software and associated documentation files (the 'Software'),
#   to deal in the Software without restriction, including without limitation
#   the rights to use, copy, modify, merge, publish, distribute, sublicense,
#   and/or sell copies of the Software, and to permit persons to whom the
#   Software is furnished to do so, subject to the following conditions:
#
#   The above copyright notice and this permission notice shall be included in
#   all copies or substantial portions of the Software.
#
#   THE SOFTWARE IS PROVIDED 'AS IS', WITHOUT WARRANTY OF ANY KIND, EXPRESS OR
#   IMPLIED, INCLUDING BUT NOT LIMITED TO THE WARRANTIES OF MERCHANTABILITY,
#   FITNESS FOR A PARTICULAR PURPOSE AND NONINFRINGEMENT. IN NO EVENT SHALL THE
#   AUTHORS OR COPYRIGHT HOLDERS BE LIABLE FOR ANY CLAIM, DAMAGES OR OTHER
#   LIABILITY, WHETHER IN AN ACTION OF CONTRACT, TORT OR OTHERWISE, ARISING
#   FROM, OUT OF OR IN CONNECTION WITH THE SOFTWARE OR THE USE OR OTHER
#   DEALINGS IN THE SOFTWARE.
#
################################################################################

"""
This module contains functionality for working with kinetics libraries.
"""

import os.path
import logging
import codecs
import re
from copy import copy, deepcopy

from rmgpy.data.base import Database, Entry, LogicNode, LogicOr, ForbiddenStructures,\
                            ForbiddenStructureException, getAllCombinations, DatabaseError
from rmgpy.reaction import Reaction
from rmgpy.kinetics import Arrhenius, ArrheniusEP, ThirdBody, Lindemann, Troe, \
                           PDepArrhenius, MultiArrhenius, MultiPDepArrhenius, \
                           Chebyshev, KineticsData, PDepKineticsModel
from rmgpy.molecule import Bond, GroupBond, Group, Molecule
from rmgpy.species import Species

from .common import KineticsError, UndeterminableKineticsError, saveEntry, \
                    UNIMOLECULAR_KINETICS_FAMILIES, BIMOLECULAR_KINETICS_FAMILIES
from .depository import KineticsDepository
from .groups import KineticsGroups
from .rules import KineticsRules
from .transitionstates import TSGroups, TransitionStates, TransitionStateDepository

################################################################################

class InvalidActionError(Exception):
    """
    An exception to be raised when an invalid action is encountered in a
    reaction recipe.
    """
    pass

class ReactionPairsError(Exception):
    """
    An exception to be raised when an error occurs while working with reaction
    pairs.
    """
    pass

################################################################################

class TemplateReaction(Reaction):
    """
    A Reaction object generated from a reaction family template. In addition to
    the usual attributes, this class includes a `family` attribute to store the
    family that it was created from, as well as a `estimator` attribute to indicate
    whether it came from a rate rules or a group additivity estimate.
    """

    def __init__(self,
                index=-1,
                reactants=None,
                products=None,
                kinetics=None,
                reversible=True,
                transitionState=None,
                duplicate=False,
                degeneracy=1,
                pairs=None,
                family=None,
                template=None,
                estimator=None,
                ):
        Reaction.__init__(self,
                          index=index,
                          reactants=reactants,
                          products=products,
                          kinetics=kinetics,
                          reversible=reversible,
                          transitionState=transitionState,
                          duplicate=duplicate,
                          degeneracy=degeneracy,
                          pairs=pairs
                          )
        self.family = family
        self.template = template
        self.estimator = estimator

    def __reduce__(self):
        """
        A helper function used when pickling an object.
        """
        return (TemplateReaction, (self.index,
                                   self.reactants,
                                   self.products,
                                   self.kinetics,
                                   self.reversible,
                                   self.transitionState,
                                   self.duplicate,
                                   self.degeneracy,
                                   self.pairs,
                                   self.family,
                                   self.template,
                                   self.estimator
                                   ))

    def getSource(self):
        """
        Return the database that was the source of this reaction. For a
        TemplateReaction this should be a KineticsGroups object.
        """
        return self.family

################################################################################

class ReactionRecipe:
    """
    Represent a list of actions that, when executed, result in the conversion
    of a set of reactants to a set of products. There are currently five such
    actions:

    ============= ============================= ================================
    Action Name   Arguments                     Description
    ============= ============================= ================================
    CHANGE_BOND   `center1`, `order`, `center2` change the bond order of the bond between `center1` and `center2` by `order`; do not break or form bonds
    FORM_BOND     `center1`, `order`, `center2` form a new bond between `center1` and `center2` of type `order`
    BREAK_BOND    `center1`, `order`, `center2` break the bond between `center1` and `center2`, which should be of type `order`
    GAIN_RADICAL  `center`, `radical`           increase the number of free electrons on `center` by `radical`
    LOSE_RADICAL  `center`, `radical`           decrease the number of free electrons on `center` by `radical`
    GAIN_PAIR     `center`, `pair`              increase the number of lone electron pairs on `center` by `pair`
    LOSE_PAIR     `center`, `pair`              decrease the number of lone electron pairs on `center` by `pair`
    ============= ============================= ================================

    The actions are stored as a list in the `actions` attribute. Each action is
    a list of items; the first is the action name, while the rest are the
    action parameters as indicated above.
    """

    def __init__(self, actions=None):
        self.actions = actions or []

    def addAction(self, action):
        """
        Add an `action` to the reaction recipe, where `action` is a list
        containing the action name and the required parameters, as indicated in
        the table above.
        """
        self.actions.append(action)

    def getReverse(self):
        """
        Generate a reaction recipe that, when applied, does the opposite of
        what the current recipe does, i.e., it is the recipe for the reverse
        of the reaction that this is the recipe for.
        """
        other = ReactionRecipe()
        for action in self.actions:
            if action[0] == 'CHANGE_BOND':
                other.addAction(['CHANGE_BOND', action[1], str(-int(action[2])), action[3]])
            elif action[0] == 'FORM_BOND':
                other.addAction(['BREAK_BOND', action[1], action[2], action[3]])
            elif action[0] == 'BREAK_BOND':
                other.addAction(['FORM_BOND', action[1], action[2], action[3]])
            elif action[0] == 'LOSE_RADICAL':
                other.addAction(['GAIN_RADICAL', action[1], action[2]])
            elif action[0] == 'GAIN_RADICAL':
                other.addAction(['LOSE_RADICAL', action[1], action[2]])
            elif action[0] == 'LOSE_PAIR':
                other.addAction(['GAIN_PAIR', action[1], action[2]])
            elif action[0] == 'GAIN_PAIR':
                other.addAction(['LOSE_PAIR', action[1], action[2]])
        return other

    def __apply(self, struct, doForward, unique):
        """
        Apply the reaction recipe to the set of molecules contained in
        `structure`, a single Structure object that contains one or more
        structures. The `doForward` parameter is used to indicate
        whether the forward or reverse recipe should be applied. The atoms in
        the structure should be labeled with the appropriate atom centers.
        """

        pattern = isinstance(struct, Group)

        for action in self.actions:
            if action[0] in ['CHANGE_BOND', 'FORM_BOND', 'BREAK_BOND']:

                # We are about to change the connectivity of the atoms in
                # struct, which invalidates any existing vertex connectivity
                # information; thus we reset it
                struct.resetConnectivityValues()

                label1, info, label2 = action[1:]

                # Find associated atoms
                atom1 = struct.getLabeledAtom(label1)
                atom2 = struct.getLabeledAtom(label2)
                if atom1 is None or atom2 is None or atom1 is atom2:
                    raise InvalidActionError('Invalid atom labels encountered.')

                # Apply the action
                if action[0] == 'CHANGE_BOND':
                    info = int(info)
                    bond = struct.getBond(atom1, atom2)
                    if doForward:
                        atom1.applyAction(['CHANGE_BOND', label1, info, label2])
                        atom2.applyAction(['CHANGE_BOND', label1, info, label2])
                        bond.applyAction(['CHANGE_BOND', label1, info, label2])
                    else:
                        atom1.applyAction(['CHANGE_BOND', label1, -info, label2])
                        atom2.applyAction(['CHANGE_BOND', label1, -info, label2])
                        bond.applyAction(['CHANGE_BOND', label1, -info, label2])
                elif (action[0] == 'FORM_BOND' and doForward) or (action[0] == 'BREAK_BOND' and not doForward):
                    if struct.hasBond(atom1, atom2):
                        raise InvalidActionError('Attempted to create an existing bond.')
                    bond = GroupBond(atom1, atom2, order=['S']) if pattern else Bond(atom1, atom2, order='S')
                    struct.addBond(bond)
                    atom1.applyAction(['FORM_BOND', label1, info, label2])
                    atom2.applyAction(['FORM_BOND', label1, info, label2])
                elif (action[0] == 'BREAK_BOND' and doForward) or (action[0] == 'FORM_BOND' and not doForward):
                    if not struct.hasBond(atom1, atom2):
                        raise InvalidActionError('Attempted to remove a nonexistent bond.')
                    bond = struct.getBond(atom1, atom2)
                    struct.removeBond(bond)
                    atom1.applyAction(['BREAK_BOND', label1, info, label2])
                    atom2.applyAction(['BREAK_BOND', label1, info, label2])

            elif action[0] in ['LOSE_RADICAL', 'GAIN_RADICAL']:

                label, change = action[1:]
                change = int(change)

                # Find associated atom
                atom = struct.getLabeledAtom(label)
                if atom is None:
                    raise InvalidActionError('Unable to find atom with label "{0}" while applying reaction recipe.'.format(label))

                # Apply the action
                for i in range(change):
                    if (action[0] == 'GAIN_RADICAL' and doForward) or (action[0] == 'LOSE_RADICAL' and not doForward):
                        atom.applyAction(['GAIN_RADICAL', label, 1])
                    elif (action[0] == 'LOSE_RADICAL' and doForward) or (action[0] == 'GAIN_RADICAL' and not doForward):
                        atom.applyAction(['LOSE_RADICAL', label, 1])
                        
            elif action[0] in ['LOSE_PAIR', 'GAIN_PAIR']:

                label, change = action[1:]
                change = int(change)

                # Find associated atom
                atom = struct.getLabeledAtom(label)
                if atom is None:
                    raise InvalidActionError('Unable to find atom with label "{0}" while applying reaction recipe.'.format(label))

                # Apply the action
                for i in range(change):
                    if (action[0] == 'GAIN_PAIR' and doForward) or (action[0] == 'LOSE_PAIR' and not doForward):
                        atom.applyAction(['GAIN_PAIR', label, 1])
                    elif (action[0] == 'LOSE_PAIR' and doForward) or (action[0] == 'GAIN_PAIR' and not doForward):
                        atom.applyAction(['LOSE_PAIR', label, 1])

            else:
                raise InvalidActionError('Unknown action "' + action[0] + '" encountered.')

        struct.updateConnectivityValues()

    def applyForward(self, struct, unique=True):
        """
        Apply the forward reaction recipe to `molecule`, a single
        :class:`Molecule` object.
        """
        return self.__apply(struct, True, unique)

    def applyReverse(self, struct, unique=True):
        """
        Apply the reverse reaction recipe to `molecule`, a single
        :class:`Molecule` object.
        """
        return self.__apply(struct, False, unique)


################################################################################

class KineticsFamily(Database):
    """
    A class for working with an RMG kinetics family: a set of reactions with 
    similar chemistry, and therefore similar reaction rates. The attributes 
    are:

    =================== =============================== ========================
    Attribute           Type                            Description
    =================== =============================== ========================
    `reverse`           ``string``                      The name of the reverse reaction family
    `forwardTemplate`   :class:`Reaction`               The forward reaction template
    `forwardRecipe`     :class:`ReactionRecipe`         The steps to take when applying the forward reaction to a set of reactants
    `reverseTemplate`   :class:`Reaction`               The reverse reaction template
    `reverseRecipe`     :class:`ReactionRecipe`         The steps to take when applying the reverse reaction to a set of reactants
    `forbidden`         :class:`ForbiddenStructures`    (Optional) Forbidden product structures in either direction
    `ownReverse`        `Boolean`                       It's its own reverse?
    ------------------- ------------------------------- ------------------------
    `groups`            :class:`KineticsGroups`         The set of kinetics group additivity values
    `rules`             :class:`KineticsRules`          The set of kinetics rate rules from RMG-Java
    `depositories`      ``list``                        A set of additional depositories used to store kinetics data from various sources
    =================== =============================== ========================

    There are a few reaction families that are their own reverse (hydrogen
    abstraction and intramolecular hydrogen migration); for these
    `reverseTemplate` and `reverseRecipe` will both be ``None``.
    """

    def __init__(self,
                 entries=None,
                 top=None,
                 label='',
                 name='',
                 reverse='',
                 shortDesc='',
                 longDesc='',
                 forwardTemplate=None,
                 forwardRecipe=None,
                 reverseTemplate=None,
                 reverseRecipe=None,
                 forbidden=None
                 ):
        Database.__init__(self, entries, top, label, name, shortDesc, longDesc)
        self.reverse = reverse
        self.forwardTemplate = forwardTemplate
        self.forwardRecipe = forwardRecipe
        self.reverseTemplate = reverseTemplate
        self.reverseRecipe = reverseRecipe
        self.forbidden = forbidden
        self.ownReverse = forwardTemplate is not None and reverseTemplate is None
        # Kinetics depositories of training and test data
        self.groups = None
        self.rules = None
        self.depositories = []
        #: Transition state estimator database
        self.transitionStates = None

    def __repr__(self):
        return '<ReactionFamily "{0}">'.format(self.label)

    def loadOld(self, path):
        """
        Load an old-style RMG kinetics group additivity database from the
        location `path`.
        """
        self.label = os.path.basename(path)
        self.name = self.label

        self.groups = KineticsGroups(label='{0}/groups'.format(self.label))
        self.groups.name = self.groups.label
        try:
            self.groups.loadOldDictionary(os.path.join(path, 'dictionary.txt'), pattern=True)
        except Exception:
            logging.error('Error while reading old kinetics family dictionary from {0!r}.'.format(path))
            raise
        try:
            self.groups.loadOldTree(os.path.join(path, 'tree.txt'))
        except Exception:
            logging.error('Error while reading old kinetics family tree from {0!r}.'.format(path))
            raise

        # The old kinetics groups use rate rules (not group additivity values),
        # so we can't load the old rateLibrary.txt
        
        # Load the reaction recipe
        try:
            self.loadOldTemplate(os.path.join(path, 'reactionAdjList.txt'))
        except Exception:
            logging.error('Error while reading old kinetics family template/recipe from {0!r}.'.format(path))
            raise
        # Construct the forward and reverse templates
        reactants = [self.groups.entries[label] for label in self.forwardTemplate.reactants]
        if self.ownReverse:
            self.forwardTemplate = Reaction(reactants=reactants, products=reactants)
            self.reverseTemplate = None
        else:
            products = self.generateProductTemplate(reactants)
            self.forwardTemplate = Reaction(reactants=reactants, products=products)
            self.reverseTemplate = Reaction(reactants=reactants, products=products)

        self.groups.numReactants = len(self.forwardTemplate.reactants)

        # Load forbidden structures if present
        try:
            if os.path.exists(os.path.join(path, 'forbiddenGroups.txt')):
                self.forbidden = ForbiddenStructures().loadOld(os.path.join(path, 'forbiddenGroups.txt'))
        except Exception:
            logging.error('Error while reading old kinetics family forbidden groups from {0!r}.'.format(path))
            raise
            
        entries = self.groups.top[:]
        for entry in self.groups.top:
            entries.extend(self.groups.descendants(entry))
        for index, entry in enumerate(entries):
            entry.index = index + 1
            
        self.rules = KineticsRules(label='{0}/rules'.format(self.label))
        self.rules.name = self.rules.label
        try:
            self.rules.loadOld(path, self.groups, numLabels=max(len(self.forwardTemplate.reactants), len(self.groups.top)))
        except Exception:
            logging.error('Error while reading old kinetics family rules from {0!r}.'.format(path))
            raise
        self.depositories = {}

        return self

    def loadOldTemplate(self, path):
        """
        Load an old-style RMG reaction family template from the location `path`.
        """

        self.forwardTemplate = Reaction(reactants=[], products=[])
        self.forwardRecipe = ReactionRecipe()
        self.ownReverse = False

        ftemp = None
        # Process the template file
        try:
            ftemp = open(path, 'r')
            for line in ftemp:
                line = line.strip()
                if len(line) > 0 and line[0] == '(':
                    # This is a recipe action line
                    tokens = line.split()
                    action = [tokens[1]]
                    action.extend(tokens[2][1:-1].split(','))
                    self.forwardRecipe.addAction(action)
                elif 'thermo_consistence' in line:
                    self.ownReverse = True
                elif 'reverse' in line:
                    self.reverse = line.split(':')[1].strip()
                elif '->' in line:
                    # This is the template line
                    tokens = line.split()
                    atArrow = False
                    for token in tokens:
                        if token == '->':
                            atArrow = True
                        elif token != '+' and not atArrow:
                            self.forwardTemplate.reactants.append(token)
                        elif token != '+' and atArrow:
                            self.forwardTemplate.products.append(token)
        except IOError, e:
            logging.exception('Database template file "' + e.filename + '" not found.')
            raise
        finally:
            if ftemp: ftemp.close()

    def saveOld(self, path):
        """
        Save the old RMG kinetics groups to the given `path` on disk.
        """
        if not os.path.exists(path): os.mkdir(path)
        
        self.groups.saveOldDictionary(os.path.join(path, 'dictionary.txt'))
        self.groups.saveOldTree(os.path.join(path, 'tree.txt'))
        # The old kinetics groups use rate rules (not group additivity values),
        # so we can't save the old rateLibrary.txt
        self.saveOldTemplate(os.path.join(path, 'reactionAdjList.txt'))
        # Save forbidden structures if present
        if self.forbidden is not None:
            self.forbidden.saveOld(os.path.join(path, 'forbiddenGroups.txt'))
            
        self.rules.saveOld(path, self)
            
    def saveOldTemplate(self, path):
        """
        Save an old-style RMG reaction family template from the location `path`.
        """
        ftemp = open(path, 'w')
        
        # Write the template
        ftemp.write('{0} -> {1}\n'.format(
            ' + '.join([entry.label for entry in self.forwardTemplate.reactants]),
            ' + '.join([entry.label for entry in self.forwardTemplate.products]),
        ))
        ftemp.write('\n')
        
        # Write the reaction type and reverse name
        if self.ownReverse:
            ftemp.write('thermo_consistence\n')
        else:
            ftemp.write('forward\n')
            ftemp.write('reverse: {0}\n'.format(self.reverse))
        ftemp.write('\n')
        
        # Write the reaction recipe
        ftemp.write('Actions 1\n')
        for index, action in enumerate(self.forwardRecipe.actions):
            ftemp.write('({0}) {1:<15} {{{2}}}\n'.format(index+1, action[0], ','.join(action[1:])))
        ftemp.write('\n')
        
        ftemp.close()
    
    def load(self, path, local_context=None, global_context=None, depositoryLabels=None):
        """
        Load a kinetics database from a file located at `path` on disk.
        
        If `depositoryLabels` is a list, eg. ['training','PrIMe'], then only those
        depositories are loaded, and they are searched in that order when
        generating kinetics.
        
        If depositoryLabels is None then load 'training' first then everything else.
        If depositoryLabels is not None then load in the order specified in depositoryLabels.
        """
        local_context['recipe'] = self.loadRecipe
        local_context['template'] = self.loadTemplate
        local_context['forbidden'] = self.loadForbidden
        local_context['True'] = True
        local_context['False'] = False
        self.groups = KineticsGroups(label='{0}/groups'.format(self.label))
        logging.debug("Loading kinetics family groups from {0}".format(os.path.join(path, 'groups.py')))
        Database.load(self.groups, os.path.join(path, 'groups.py'), local_context, global_context)
        self.name = self.label
        
        # Generate the reverse template if necessary
        self.forwardTemplate.reactants = [self.groups.entries[label] for label in self.forwardTemplate.reactants]
        if self.ownReverse:
            self.forwardTemplate.products = self.forwardTemplate.reactants[:]
            self.reverseTemplate = None
            self.reverseRecipe = None
        else:
            try:
                self.reverse = local_context['reverse']
            except KeyError:
                self.reverse = '{0}_reverse'.format(self.label)
            self.forwardTemplate.products = self.generateProductTemplate(self.forwardTemplate.reactants)
            self.reverseTemplate = Reaction(reactants=self.forwardTemplate.products, products=self.forwardTemplate.reactants)
            self.reverseRecipe = self.forwardRecipe.getReverse()
        
        self.groups.numReactants = len(self.forwardTemplate.reactants)
            
        self.rules = KineticsRules(label='{0}/rules'.format(self.label))
        logging.debug("Loading kinetics family rules from {0}".format(os.path.join(path, 'rules.py')))
        self.rules.load(os.path.join(path, 'rules.py'), local_context, global_context)
        # load the groups indicated in the entry label
        for label, entries in self.rules.entries.iteritems():
            nodes = label.split(';')
            reactants = [self.groups.entries[node] for node in nodes]
            reaction = Reaction(reactants=reactants, products=[])
            for entry in entries:
                entry.item = reaction
        self.depositories = []
        
        if depositoryLabels=='all':
            # Load everything. This option is generally used for working with the database
            # load all the remaining depositories, in order returned by os.walk
            for root, dirs, files in os.walk(path):
                for name in dirs:
                    #if not f.endswith('.py'): continue
                    #name = f.split('.py')[0]
                    #if name not in ['groups', 'rules']:
                    fpath = os.path.join(path, name, 'reactions.py')
                    label = '{0}/{1}'.format(self.label, name)
                    depository = KineticsDepository(label=label)
                    logging.debug("Loading kinetics family depository from {0}".format(fpath))
                    depository.load(fpath, local_context, global_context)
                    self.depositories.append(depository)
            return
                    
        if not depositoryLabels:
            # If depository labels is None or there are no depositories listed, then use the training
            # depository and add them to the RMG rate rules by default:
            depositoryLabels = ['training']
        if depositoryLabels:
            # If there are depository labels, load them in the order specified, but 
            # append the training reactions unless the user specifically declares it not
            # to be included with a '!training' flag
            if '!training' not in depositoryLabels:
                if 'training' not in depositoryLabels:
                    depositoryLabels.append('training')
            
        for name in depositoryLabels :
            if name == '!training':
                continue
            label = '{0}/{1}'.format(self.label, name)
            #f = name+'.py'
            fpath = os.path.join(path, name, 'reactions.py')
            if not os.path.exists(fpath):
                logging.warning("Requested depository {0} does not exist".format(fpath))
                continue
            depository = KineticsDepository(label=label)
            logging.debug("Loading kinetics family depository from {0}".format(fpath))
            depository.load(fpath, local_context, global_context)
            self.depositories.append(depository)
        
        if depositoryLabels is None:
            # load all the remaining depositories, in order returned by os.walk
            for root, dirs, files in os.walk(path):
                if 'training' in root: continue
                for f in files:
                    if not f.endswith('.py'): continue
                    if f.startswith('TS_'): continue # skip transition state files
                    name = f.split('.py')[0]
                    if name not in ['groups', 'rules'] and name not in (depositoryLabels or ['training']):
                        fpath = os.path.join(root, f)
                        label = '{0}/{1}'.format(self.label, name)
                        depository = KineticsDepository(label=label)
                        logging.debug("Loading kinetics family depository from {0}".format(fpath))
                        depository.load(fpath, local_context, global_context)
                        self.depositories.append(depository)
            
        # Create and load a transition states database if possible
        if os.path.exists(os.path.join(path, 'TS_groups.py')):
            logging.debug("Loading transition state groups for {0}".format(path))
            self.transitionStates = TransitionStates()
            self.transitionStates.load(path, local_context, global_context)

    def loadTemplate(self, reactants, products, ownReverse=False):
        """
        Load information about the reaction template.
        """
        self.forwardTemplate = Reaction(reactants=reactants, products=products)
        self.ownReverse = ownReverse

    def loadRecipe(self, actions):
        """
        Load information about the reaction recipe.
        """
        # Remaining lines are reaction recipe for forward reaction
        self.forwardRecipe = ReactionRecipe()
        for action in actions:
            action[0] = action[0].upper()
            assert action[0] in ['CHANGE_BOND','FORM_BOND','BREAK_BOND','GAIN_RADICAL','LOSE_RADICAL','GAIN_PAIR','LOSE_PAIR']
            self.forwardRecipe.addAction(action)

    def loadForbidden(self, label, group, shortDesc='', longDesc=''):
        """
        Load information about a forbidden structure.
        """
        if not self.forbidden:
            self.forbidden = ForbiddenStructures()
        self.forbidden.loadEntry(label=label, group=group, shortDesc=shortDesc, longDesc=longDesc)

    def saveEntry(self, f, entry):
        """
        Write the given `entry` in the thermo database to the file object `f`.
        """
        return saveEntry(f, entry)

    def save(self, path):
        """
        Save the current database to the file at location `path` on disk. 
        """
        self.saveGroups(os.path.join(path, 'groups.py'))
        self.rules.save(os.path.join(path, 'rules.py'))
        for depository in self.depositories:
            self.saveDepository(depository, os.path.join(path, '{0}'.format(depository.label[len(self.label)+1:])))
    
    def saveDepository(self, depository, path):
        """
        Save the given kinetics family `depository` to the location `path` on
        disk.
        """
        depository.saveDictionary(os.path.join(path,'dictionary.txt'))
        depository.save(os.path.join(path,'reactions.py'))
        
    def saveGroups(self, path):
        """
        Save the current database to the file at location `path` on disk. 
        """
<<<<<<< HEAD
        self.groups.saveGroups(path, entryName=entryName)
=======
        entries = self.groups.getEntriesToSave()
                
        # Write the header
        f = codecs.open(path, 'w', 'utf-8')
        f.write('#!/usr/bin/env python\n')
        f.write('# encoding: utf-8\n\n')
        f.write('name = "{0}/groups"\n'.format(self.name))
        f.write('shortDesc = u"{0}"\n'.format(self.groups.shortDesc))
        f.write('longDesc = u"""\n')
        f.write(self.groups.longDesc)
        f.write('\n"""\n\n')

        # Write the template
        f.write('template(reactants=[{0}], products=[{1}], ownReverse={2})\n\n'.format(
            ', '.join(['"{0}"'.format(entry.label) for entry in self.forwardTemplate.reactants]),
            ', '.join(['"{0}"'.format(entry.label) for entry in self.forwardTemplate.products]),
            self.ownReverse))

        # Write reverse name
        if not self.ownReverse:
            f.write('reverse = "{0}"\n\n'.format(self.reverse))

        # Write the recipe
        f.write('recipe(actions=[\n')
        for action in self.forwardRecipe.actions:
            f.write('    {0!r},\n'.format(action))
        f.write('])\n\n')

        # Save the entries
        for entry in entries:
            self.saveEntry(f, entry)

        # Write the tree
        if len(self.groups.top) > 0:
            f.write('tree(\n')
            f.write('"""\n')
            f.write(self.generateOldTree(self.groups.top, 1))
            f.write('"""\n')
            f.write(')\n\n')
>>>>>>> 774d4bf1

    def saveTransitionStateGroups(self, path, entryName='entry'):
        """
        Save the current TS groups to the file at location `path` on disk. The
        optional `entryName` parameter specifies the identifier used for each
        data entry.
        """
        self.transitionstates.saveTransitionStateGroups(path, entryName=entryName)
        

    def generateProductTemplate(self, reactants0):
        """
        Generate the product structures by applying the reaction template to
        the top-level nodes. For reactants defined by multiple structures, only
        the first is used here; it is assumed to be the most generic.
        """

        # First, generate a list of reactant structures that are actual
        # structures, rather than unions
        reactantStructures = []
        logging.log(1, "Generating template for products.")
        for reactant in reactants0:
            if isinstance(reactant, list):  reactants = [reactant[0]]
            else:                           reactants = [reactant]

            logging.log(1, "Reactants: {0}".format(reactants))
            for s in reactants:
                logging.log(1, "Reactant {0}".format(s))
                struct = s.item
                if isinstance(struct, LogicNode):
                    all_structures = struct.getPossibleStructures(self.groups.entries)
                    logging.log(1, 'Expanding logic node {0} to {1}'.format(s, all_structures))
                    reactantStructures.append(all_structures)
                    for p in all_structures:
                        logging.log(1, p.toAdjacencyList() )
                else:
                    reactantStructures.append([struct])
                    logging.log(1, struct.toAdjacencyList() )

        # Second, get all possible combinations of reactant structures
        reactantStructures = getAllCombinations(reactantStructures)
        
        # Third, generate all possible product structures by applying the
        # recipe to each combination of reactant structures
        # Note that bimolecular products are split by labeled atoms
        productStructures = []
        for reactantStructure in reactantStructures:
            productStructure = self.applyRecipe(reactantStructure, forward=True, unique=False)
            productStructures.append(productStructure)

        # Fourth, remove duplicates from the lists
        productStructureList = [[] for i in range(len(productStructures[0]))]
        for productStructure in productStructures:
            for i, struct in enumerate(productStructure):
                for s in productStructureList[i]:
                    try:
                        if s.isIsomorphic(struct): break
                    except KeyError:
                        print struct.toAdjacencyList()
                        print s.toAdjacencyList()
                        raise
                else:
                    productStructureList[i].append(struct)
                    
        logging.log(1, "Unique generated product structures:")
        logging.log(1, "\n".join([p[0].toAdjacencyList() for p in productStructures]))
        
        # Fifth, associate structures with product template
        productSet = []
        for index, products in enumerate(productStructureList):
            label = self.forwardTemplate.products[index]
            if len(products) == 1:
                entry = Entry(
                    label = label,
                    item = products[0],
                )
                self.groups.entries[entry.label] = entry
                productSet.append(entry)
            else:
                children = []
                counter = 0
                for product in products:
                    entry = Entry(
                        label = '{0}{1:d}'.format(label,counter+1),
                        item = product,
                    )                
                    children.append(entry)
                    self.groups.entries[entry.label] = entry
                    counter += 1
                
                # Enter the parent of the groups as a logicOr of all the products
                entry = Entry(
                    label = label,
                    item = LogicOr([child.label for child in children],invert=False),
                    children = children,
                )
                self.groups.entries[entry.label] = entry
                # Make this entry the parent of all its children
                for child in children:
                    child.parent = entry
                counter += 1
                productSet.append(entry)

        return productSet

    def hasRateRule(self, template):
        """
        Return ``True`` if a rate rule with the given `template` currently 
        exists, or ``False`` otherwise.
        """
        return self.rules.hasRule(template)

    def getRateRule(self, template):
        """
        Return the rate rule with the given `template`. Raises a 
        :class:`ValueError` if no corresponding entry exists.
        """
        entry = self.rules.getRule(template)
        if entry is None:
            raise ValueError('No entry for template {0}.'.format(template))
        return entry

    def addKineticsRulesFromTrainingSet(self, thermoDatabase=None):
        """
        For each reaction involving real reactants and products in the training
        set, add a rate rule for that reaction.
        """
        for depository in self.depositories:
            if depository.label.endswith('training'):
                break
        else:
            logging.info('Could not find training depository in family {0}.'.format(self.label))
            logging.info('Must be because you turned off the training depository.')
            return
        
        
        index = max([e.index for e in self.rules.getEntries()] or [0]) + 1
        
        entries = depository.entries.values()
        entries.sort(key=lambda x: x.index)
        reverse_entries = []
        for entry in entries:
            try:        
                template = self.getReactionTemplate(entry.item)
            except UndeterminableKineticsError:
                # Some entries might be stored in the reverse direction for
                # this family; save them so we can try this
                reverse_entries.append(entry)
                continue
            
            assert isinstance(entry.data, Arrhenius)
            data = deepcopy(entry.data)
            data.changeT0(1)
            
            new_entry = Entry(
                index = index,
                label = ';'.join([g.label for g in template]),
                item=Reaction(reactants=[g.item for g in template],
                                                   products=[]),
                data = ArrheniusEP(
                    A = deepcopy(data.A),
                    n = deepcopy(data.n),
                    alpha = 0,
                    E0 = deepcopy(data.Ea),
                    Tmin = deepcopy(data.Tmin),
                    Tmax = deepcopy(data.Tmax),
                ),
                rank = entry.rank,
                reference=entry.reference,
                shortDesc="Rate rule generated from training reaction {0}. ".format(entry.index) + entry.shortDesc,
                longDesc="Rate rule generated from training reaction {0}. ".format(entry.index) + entry.longDesc,
            )
            new_entry.data.A.value_si /= entry.item.degeneracy
            try:
                self.rules.entries[new_entry.label].append(new_entry)
            except KeyError:
                self.rules.entries[new_entry.label] = [new_entry]
            index += 1
        
        # Process the entries that are stored in the reverse direction of the
        # family definition
        for entry in reverse_entries:
            
            assert isinstance(entry.data, Arrhenius)
            data = deepcopy(entry.data)
            data.changeT0(1)
            
            # Estimate the thermo for the reactants and products
            item = Reaction(reactants=[m.molecule[0].copy(deep=True) for m in entry.item.reactants], products=[m.molecule[0].copy(deep=True) for m in entry.item.products])
            item.reactants = [Species(molecule=[m]) for m in item.reactants]
            for reactant in item.reactants:
                reactant.generateResonanceIsomers()
                reactant.thermo = thermoDatabase.getThermoData(reactant)
            item.products = [Species(molecule=[m]) for m in item.products]
            for product in item.products:
                product.generateResonanceIsomers()
                product.thermo = thermoDatabase.getThermoData(product)
            # Now that we have the thermo, we can get the reverse k(T)
            item.kinetics = data
            data = item.generateReverseRateCoefficient()
            
            item = Reaction(reactants=[m.molecule[0].copy(deep=True) for m in entry.item.products], products=[m.molecule[0].copy(deep=True) for m in entry.item.reactants])
            template = self.getReactionTemplate(item)
            item.degeneracy = self.calculateDegeneracy(item)
            
            new_entry = Entry(
                index = index,
                label = ';'.join([g.label for g in template]),
                item=Reaction(reactants=[g.item for g in template],
                                                   products=[]),
                data = ArrheniusEP(
                    A = deepcopy(data.A),
                    n = deepcopy(data.n),
                    alpha = 0,
                    E0 = deepcopy(data.Ea),
                    Tmin = deepcopy(data.Tmin),
                    Tmax = deepcopy(data.Tmax),
                ),
                rank = entry.rank,
                reference=entry.reference,
                shortDesc="Rate rule generated from training reaction {0}. ".format(entry.index) + entry.shortDesc,
                longDesc="Rate rule generated from training reaction {0}. ".format(entry.index) + entry.longDesc,
            )
            new_entry.data.A.value_si /= item.degeneracy
            try:
                self.rules.entries[new_entry.label].append(new_entry)
            except KeyError:
                self.rules.entries[new_entry.label] = [new_entry]
            index += 1
    
    def getRootTemplate(self):
        """
        Return the root template for the reaction family. Most of the time this
        is the top-level nodes of the tree (as stored in the 
        :class:`KineticsGroups` object), but there are a few exceptions (e.g.
        R_Recombination).
        """
        if len(self.forwardTemplate.reactants) > len(self.groups.top):
            return self.forwardTemplate.reactants
        else:
            return self.groups.top
    
    def fillKineticsRulesByAveragingUp(self, rootTemplate=None, alreadyDone=None):
        """
        Fill in gaps in the kinetics rate rules by averaging child nodes.
        """
        # If no template is specified, then start at the top-level nodes
        if rootTemplate is None:
            rootTemplate = self.getRootTemplate()
            alreadyDone = {}
        self.rules.fillRulesByAveragingUp(rootTemplate, alreadyDone)
            
    def reactantMatch(self, reactant, templateReactant):
        """
        Return ``True`` if the provided reactant matches the provided
        template reactant and ``False`` if not, along with a complete list of
        the identified mappings.
        """
        mapsList = []
        if templateReactant.__class__ == list: templateReactant = templateReactant[0]
        struct = self.dictionary[templateReactant]

        if isinstance(struct, LogicNode):
            for child_structure in struct.getPossibleStructures(self.dictionary):
                ismatch, mappings = reactant.findSubgraphIsomorphisms(child_structure)
                if ismatch:
                    mapsList.extend(mappings)
            return len(mapsList) > 0, mapsList
        elif isinstance(struct, Molecule):
            return reactant.findSubgraphIsomorphisms(struct)

    def applyRecipe(self, reactantStructures, forward=True, unique=True, getTS=False):
        """
        Apply the recipe for this reaction family to the list of
        :class:`Molecule` objects `reactantStructures`. The atoms
        of the reactant structures must already be tagged with the appropriate
        labels. Returns a list of structures corresponding to the products
        after checking that the correct number of products was produced.
        """

        # There is some hardcoding of reaction families in this function, so
        # we need the label of the reaction family for this
        label = self.label.lower()

        # Merge reactant structures into single structure
        # Also copy structures so we don't modify the originals
        # Since the tagging has already occurred, both the reactants and the
        # products will have tags
        if isinstance(reactantStructures[0], Group):
            reactantStructure = Group()
        else:
            reactantStructure = Molecule()
        for s in reactantStructures:
            reactantStructure = reactantStructure.merge(s.copy(deep=True))

        # Hardcoding of reaction family for radical recombination (colligation)
        # because the two reactants are identical, they have the same tags
        # In this case, we must change the labels from '*' and '*' to '*1' and
        # '*2'
        if label == 'r_recombination' and forward:
            identicalCenterCounter = 0
            for atom in reactantStructure.atoms:
                if atom.label == '*':
                    identicalCenterCounter += 1
                    atom.label = '*' + str(identicalCenterCounter)
            if identicalCenterCounter != 2:
                raise Exception('Unable to change labels from "*" to "*1" and "*2" for reaction family {0}.'.format(label))

        if getTS:
            transitionStateStructure = list()
            transitionStateStructure.append(reactantStructure.copy(deep=True)) # before resorting, merged reactants


        # Generate the product structure by applying the recipe
        if forward:
            self.forwardRecipe.applyForward(reactantStructure, unique)
        else:
            self.reverseRecipe.applyForward(reactantStructure, unique)
        productStructure = reactantStructure
        
        if getTS:
            transitionStateStructure.append(productStructure.copy(deep=True)) # before resorting, merged products
            return productStructure.split(), transitionStateStructure
            
        # Hardcoding of reaction family for reverse of radical recombination
        # (Unimolecular homolysis)
        # Because the two products are identical, they should the same tags
        # In this case, we must change the labels from '*1' and '*2' to '*' and
        # '*'
        if label == 'r_recombination' and not forward:
            for atom in productStructure.atoms:
                if atom.label == '*1' or atom.label == '*2': atom.label = '*'

        # If reaction family is its own reverse, relabel atoms
        if not self.reverseTemplate:
            # Get atom labels for products
            atomLabels = {}
            for atom in productStructure.atoms:
                if atom.label != '':
                    atomLabels[atom.label] = atom

            # This is hardcoding of reaction families (bad!)
            label = self.label.lower()
            if label == 'h_abstraction':
                # '*2' is the H that migrates
                # it moves from '*1' to '*3'
                atomLabels['*1'].label = '*3'
                atomLabels['*3'].label = '*1'

            elif label == 'intra_h_migration':
                # '*3' is the H that migrates
                # swap the two ends between which the H moves
                atomLabels['*1'].label = '*2'
                atomLabels['*2'].label = '*1'
                # reverse all the atoms in the chain between *1 and *2
                # i.e. swap *4 with the highest, *5 with the second-highest
                highest = len(atomLabels)
                if highest>4:
                    for i in range(4,highest+1):
                        atomLabels['*{0:d}'.format(i)].label = '*{0:d}'.format(4+highest-i)
        
        if not forward: template = self.reverseTemplate
        else:           template = self.forwardTemplate

        # Split product structure into multiple species if necessary
        productStructures = productStructure.split()
        for product in productStructures:
            product.updateConnectivityValues()

        # Make sure we've made the expected number of products
        if len(template.products) != len(productStructures):
            # We have a different number of products than expected by the template.
            # By definition this means that the template is not a match, so
            # we return None to indicate that we could not generate the product
            # structures
            # We need to think this way in order to distinguish between
            # intermolecular and intramolecular versions of reaction families,
            # which will have very different kinetics
            # Unfortunately this may also squash actual errors with malformed
            # reaction templates
            return None

        # If there are two product structures, place the one containing '*1' first
        if len(productStructures) == 2:
            if not productStructures[0].containsLabeledAtom('*1') and \
                productStructures[1].containsLabeledAtom('*1'):
                productStructures.reverse()

        # If product structures are Molecule objects, update their atom types
        for struct in productStructures:
            if isinstance(struct, Molecule):
                struct.updateAtomTypes()
                struct.updateMultiplicity()

        # Return the product structures
        if getTS:
            return productStructures, transitionStateStructure
        else:
            return productStructures

    def __generateProductStructures(self, reactantStructures, maps, forward, failsSpeciesConstraints=None, getTS=False):
        """
        For a given set of `reactantStructures` and a given set of `maps`,
        generate and return the corresponding product structures. The
        `reactantStructures` parameter should be given in the order the
        reactants are stored in the reaction family template. The `maps`
        parameter is a list of mappings of the top-level tree node of each
        *template* reactant to the corresponding *structure*. This function
        returns a list of the product structures.
        `failsSpeciesConstraints` is a function that accepts a :class:`Molecule`
        structure and returns `True` if it is forbidden.
        """
        
        productStructures = None

        # Clear any previous atom labeling from all reactant structures
        for struct in reactantStructures: struct.clearLabeledAtoms()

        # Tag atoms with labels
        for m in maps:
            for reactantAtom, templateAtom in m.iteritems():
                reactantAtom.label = templateAtom.label

        # Check that reactant structures are allowed in this family
        # If not, then stop
        for struct in reactantStructures:
            if self.isMoleculeForbidden(struct):
                raise ForbiddenStructureException()

        # Generate the product structures by applying the forward reaction recipe
        try:
            if getTS:
                productStructures, transitionStateStructure = self.applyRecipe(reactantStructures, forward=forward, getTS=True)
            else:
                productStructures = self.applyRecipe(reactantStructures, forward=forward)
            if not productStructures: return None
        except InvalidActionError:
#            logging.error('Unable to apply reaction recipe!')
#            logging.error('Reaction family is {0} in {1} direction'.format(self.label, 'forward' if forward else 'reverse'))
#            logging.error('Reactant structures are:')
#            for struct in reactantStructures:
#                logging.error(struct.toAdjacencyList())
            # If unable to apply the reaction recipe, then return no product structures
            return None

        # If there are two product structures, place the one containing '*1' first
        if len(productStructures) == 2:
            if not productStructures[0].containsLabeledAtom('*1') and \
                productStructures[1].containsLabeledAtom('*1'):
                productStructures.reverse()

        # Apply the generated species constraints (if given)
        if failsSpeciesConstraints:
            for struct in productStructures:
                if failsSpeciesConstraints(struct) or self.isMoleculeForbidden(struct):
                    raise ForbiddenStructureException() 
                
        return productStructures

    def isMoleculeForbidden(self, molecule):
        """
        Return ``True`` if the molecule is forbidden in this family, or
        ``False`` otherwise. 
        """
        from rmgpy.data.rmg import database
        if self.forbidden is not None and self.forbidden.isMoleculeForbidden(molecule):
            return True
        if database.forbiddenStructures.isMoleculeForbidden(molecule):
            return True
        return False

    def __createReaction(self, reactants, products, isForward):
        """
        Create and return a new :class:`Reaction` object containing the
        provided `reactants` and `products` as lists of :class:`Molecule`
        objects.
        """

        # Make sure the products are in fact different than the reactants
        if len(reactants) == len(products) == 1:
            if reactants[0].isIsomorphic(products[0]):
                return None
        elif len(reactants) == len(products) == 2:
            if reactants[0].isIsomorphic(products[0]) and reactants[1].isIsomorphic(products[1]):
                return None
            elif reactants[0].isIsomorphic(products[1]) and reactants[1].isIsomorphic(products[0]):
                return None

        # Create and return template reaction object
        reaction = TemplateReaction(
            reactants = reactants if isForward else products,
            products = products if isForward else reactants,
            degeneracy = 1,
            reversible = True,
            family = self,
        )
        
        # Store the labeled atoms so we can recover them later
        # (e.g. for generating reaction pairs and templates)
        labeledAtoms = []
        for reactant in reaction.reactants:
            for label, atom in reactant.getLabeledAtoms().items():
                labeledAtoms.append((label, atom))
        for product in reaction.products:
            for label, atom in product.getLabeledAtoms().items():
                labeledAtoms.append((label, atom))
        reaction.labeledAtoms = labeledAtoms
        
        return reaction

    def __matchReactantToTemplate(self, reactant, templateReactant):
        """
        Return ``True`` if the provided reactant matches the provided
        template reactant and ``False`` if not, along with a complete list of the
        mappings.
        """

        if isinstance(templateReactant, list): templateReactant = templateReactant[0]
        struct = templateReactant.item
        
        if isinstance(struct, LogicNode):
            mappings = []
            for child_structure in struct.getPossibleStructures(self.groups.entries):
                mappings.extend(reactant.findSubgraphIsomorphisms(child_structure))
            return mappings
        elif isinstance(struct, Group):
            return reactant.findSubgraphIsomorphisms(struct)

    def generateReactions(self, reactants, failsSpeciesConstraints=None):
        """
        Generate all reactions between the provided list of one or two
        `reactants`, which should be either single :class:`Molecule` objects
        or lists of same. Does not estimate the kinetics of these reactions
        at this time. Returns a list of :class:`TemplateReaction` objects
        using :class:`Species` objects for both reactants and products. The
        reactions are constructed such that the forward direction is consistent
        with the template of this reaction family.
        """
        reactionList = []
        
        # Forward direction (the direction in which kinetics is defined)
        reactionList.extend(self.__generateReactions(reactants, forward=True, failsSpeciesConstraints=failsSpeciesConstraints))
        
        if self.ownReverse:
            # for each reaction, make its reverse reaction and store in a 'reverse' attribute
            for rxn in reactionList:
                reactions = self.__generateReactions(rxn.products, products=rxn.reactants, forward=True, failsSpeciesConstraints=failsSpeciesConstraints)
                if len(reactions) != 1:
                    logging.error("Expecting one matching reverse reaction, not {0} in reaction family {1} for forward reaction {2}.\n".format(len(reactions), self.label, str(rxn)))
                    for reactant in rxn.reactants:
                        logging.info("Reactant")
                        logging.info(reactant.toAdjacencyList())
                    for product in rxn.products:
                        logging.info("Product")
                        logging.info(product.toAdjacencyList())
                    raise KineticsError("Did not find reverse reaction in reaction family {0} for reaction {1}.".format(self.label, str(rxn)))
                rxn.reverse = reactions[0]
            
        else: # family is not ownReverse
            # Reverse direction (the direction in which kinetics is not defined)
            reactionList.extend(self.__generateReactions(reactants, forward=False, failsSpeciesConstraints=failsSpeciesConstraints))
            
        # Return the reactions as containing Species objects, not Molecule objects
        for reaction in reactionList:
            moleculeDict = {}
            for molecule in reaction.reactants:
                moleculeDict[molecule] = Species(molecule=[molecule])
            for molecule in reaction.products:
                moleculeDict[molecule] = Species(molecule=[molecule])
            reaction.reactants = [moleculeDict[molecule] for molecule in reaction.reactants]
            reaction.products = [moleculeDict[molecule] for molecule in reaction.products]
            reaction.pairs = [(moleculeDict[reactant],moleculeDict[product]) for reactant, product in reaction.pairs]

        return reactionList
    
    def calculateDegeneracy(self, reaction):
        """
        For a `reaction` given in the direction in which the kinetics are
        defined, compute the reaction-path degeneracy.
        """
        reactions = self.__generateReactions(reaction.reactants, products=reaction.products, forward=True)
        if len(reactions) != 1:
            for reactant in reaction.reactants:
                logging.error(reactant)
            for product in reaction.products:
                logging.error(product)
            raise Exception('Unable to calculate degeneracy for reaction {0} in reaction family {1}.'.format(reaction, self.label))
        return reactions[0].degeneracy
        
    def __generateReactions(self, reactants, products=None, forward=True, failsSpeciesConstraints=None):
        """
        Generate a list of all of the possible reactions of this family between
        the list of `reactants`. The number of reactants provided must match
        the number of reactants expected by the template, or this function
        will return an empty list. Each item in the list of reactants should
        be a list of :class:`Molecule` objects, each representing a resonance
        isomer of the species of interest.
        `failsSpeciesConstraints` is an optional function that accepts a :class:`Molecule`
        structure and returns `True` if it is forbidden.
        """
        
        ## This would make all calls to __generateProductStructures() also return
        ## the "transition state structure", a list containing [merged_reactants, merged_products]
        ## with the atom ordering consistent (needed for double-ended searches):
        # options['getTS']=True

        rxnList = []; speciesList = []

        # Wrap each reactant in a list if not already done (this is done to 
        # allow for passing multiple resonance structures for each molecule)
        # This also makes a copy of the reactants list so we don't modify the
        # original
        reactants = [reactant if isinstance(reactant, list) else [reactant] for reactant in reactants]

        sameReactants = False
        if len(reactants) == 2 and len(reactants[0]) == len(reactants[1]):
            reactantA = reactants[0][0]
            for reactantB in reactants[1]:
                if reactantA.isIsomorphic(reactantB):
                    sameReactants = True
                    break
                    
        if forward:
            template = self.forwardTemplate
        elif self.reverseTemplate is None:
            return []
        else:
            template = self.reverseTemplate

        # Unimolecular reactants: A --> products
        if len(reactants) == 1 and len(template.reactants) == 1:

            # Iterate over all resonance isomers of the reactant
            for molecule in reactants[0]:

                mappings = self.__matchReactantToTemplate(molecule, template.reactants[0])
                for map in mappings:
                    reactantStructures = [molecule]
                    try:
                        productStructures = self.__generateProductStructures(reactantStructures, [map], forward, failsSpeciesConstraints=failsSpeciesConstraints)
                    except ForbiddenStructureException:
                        pass
                    else:
                        if productStructures is not None:
                            rxn = self.__createReaction(reactantStructures, productStructures, forward)
                            if rxn: rxnList.append(rxn)

        # Bimolecular reactants: A + B --> products
        elif len(reactants) == 2 and len(template.reactants) == 2:

            moleculesA = reactants[0]
            moleculesB = reactants[1]

            # Iterate over all resonance isomers of the reactant
            for moleculeA in moleculesA:
                for moleculeB in moleculesB:

                    # Reactants stored as A + B
                    mappingsA = self.__matchReactantToTemplate(moleculeA, template.reactants[0])
                    mappingsB = self.__matchReactantToTemplate(moleculeB, template.reactants[1])

                    # Iterate over each pair of matches (A, B)
                    for mapA in mappingsA:
                        for mapB in mappingsB:
                            reactantStructures = [moleculeA, moleculeB]
                            try:
                                productStructures = self.__generateProductStructures(reactantStructures, [mapA, mapB], forward, failsSpeciesConstraints=failsSpeciesConstraints)
                            except ForbiddenStructureException:
                                pass
                            else:
                                if productStructures is not None:
                                    rxn = self.__createReaction(reactantStructures, productStructures, forward)
                                    if rxn: rxnList.append(rxn)

                    # Only check for swapped reactants if they are different
                    if reactants[0] is not reactants[1]:

                        # Reactants stored as B + A
                        mappingsA = self.__matchReactantToTemplate(moleculeA, template.reactants[1])
                        mappingsB = self.__matchReactantToTemplate(moleculeB, template.reactants[0])

                        # Iterate over each pair of matches (A, B)
                        for mapA in mappingsA:
                            for mapB in mappingsB:
                                reactantStructures = [moleculeA, moleculeB]
                                try:
                                    productStructures = self.__generateProductStructures(reactantStructures, [mapA, mapB], forward, failsSpeciesConstraints=failsSpeciesConstraints)
                                except ForbiddenStructureException:
                                    pass
                                else:
                                    rxn = self.__createReaction(reactantStructures, productStructures, forward)
                                    if rxn: rxnList.append(rxn)
        # If products is given, remove reactions from the reaction list that
        # don't generate the given products
        if products is not None:
            
            products = [product.generateResonanceIsomers() for product in products]
            
            rxnList0 = rxnList[:]
            rxnList = []
            index = 0
            for reaction in rxnList0:
            
                products0 = reaction.products if forward else reaction.reactants
                    
                # Skip reactions that don't match the given products
                match = False

                if len(products) == len(products0) == 1:
                    for product in products[0]:
                        if products0[0].isIsomorphic(product):
                            match = True
                            break
                elif len(products) == len(products0) == 2:
                    for productA in products[0]:
                        for productB in products[1]:
                            if products0[0].isIsomorphic(productA) and products0[1].isIsomorphic(productB):
                                match = True
                                break
                            elif products0[0].isIsomorphic(productB) and products0[1].isIsomorphic(productA):
                                match = True
                                break
                    
                if match: 
                    rxnList.append(reaction)
            
        # The reaction list may contain duplicates of the same reaction
        # These duplicates should be combined (by increasing the degeneracy of
        # one of the copies and removing the others)
        index0 = 0
        while index0 < len(rxnList):
            reaction0 = rxnList[index0]
            
            products0 = reaction0.products if forward else reaction0.reactants
            products0 = [product.generateResonanceIsomers() for product in products0]
            
            # Remove duplicates from the reaction list
            index = index0 + 1
            while index < len(rxnList):
                reaction = rxnList[index]
            
                products = reaction.products if forward else reaction.reactants
                
                # We know the reactants are the same, so we only need to compare the products
                match = False
                if len(products) == len(products0) == 1:
                    for product in products0[0]:
                        if products[0].isIsomorphic(product):
                            match = True
                            break
                elif len(products) == len(products0) == 2:
                    for productA in products0[0]:
                        for productB in products0[1]:
                            if products[0].isIsomorphic(productA) and products[1].isIsomorphic(productB):
                                match = True
                                break
                            elif products[0].isIsomorphic(productB) and products[1].isIsomorphic(productA):
                                match = True
                                break
                    
                # If we found a match, remove it from the list
                # Also increment the reaction path degeneracy of the remaining reaction
                if match:
                    rxnList.remove(reaction)
                    reaction0.degeneracy += 1
                else:
                    index += 1
            
            index0 += 1
        
        # For R_Recombination reactions, the degeneracy is twice what it should
        # be, so divide those by two
        # This is hardcoding of reaction families!
        # For reactions of the form A + A -> products, the degeneracy is twice
        # what it should be, so divide those by two
        if sameReactants or self.label.lower().startswith('r_recombination'):
            for rxn in rxnList:
                assert(rxn.degeneracy % 2 == 0)
                rxn.degeneracy /= 2
                
        # Determine the reactant-product pairs to use for flux analysis
        # Also store the reaction template (useful so we can easily get the kinetics later)
        for reaction in rxnList:
            
            # Restore the labeled atoms long enough to generate some metadata
            for reactant in reaction.reactants:
                reactant.clearLabeledAtoms()
            for label, atom in reaction.labeledAtoms:
                atom.label = label
            
            # Generate metadata about the reaction that we will need later
            reaction.pairs = self.getReactionPairs(reaction)
            reaction.template = self.getReactionTemplate(reaction)
            if not forward:
                reaction.degeneracy = self.calculateDegeneracy(reaction)

            # Unlabel the atoms
            for label, atom in reaction.labeledAtoms:
                atom.label = ''
            
            # We're done with the labeled atoms, so delete the attribute
            #del reaction.labeledAtoms
            
        # This reaction list has only checked for duplicates within itself, not
        # with the global list of reactions
        return rxnList

    def getReactionPairs(self, reaction):
        """
        For a given `reaction` with properly-labeled :class:`Molecule` objects
        as the reactants, return the reactant-product pairs to use when
        performing flux analysis.
        """
        pairs = []; error = False
        if len(reaction.reactants) == 1 or len(reaction.products) == 1:
            # When there is only one reactant (or one product), it is paired 
            # with each of the products (reactants)
            for reactant in reaction.reactants:
                for product in reaction.products:
                    pairs.append([reactant,product])
        elif self.label.lower() == 'h_abstraction':
            # Hardcoding for hydrogen abstraction: pair the reactant containing
            # *1 with the product containing *3 and vice versa
            assert len(reaction.reactants) == len(reaction.products) == 2
            if reaction.reactants[0].containsLabeledAtom('*1'):
                if reaction.products[0].containsLabeledAtom('*3'):
                    pairs.append([reaction.reactants[0],reaction.products[0]])
                    pairs.append([reaction.reactants[1],reaction.products[1]])
                elif reaction.products[1].containsLabeledAtom('*3'):
                    pairs.append([reaction.reactants[0],reaction.products[1]])
                    pairs.append([reaction.reactants[1],reaction.products[0]])
                else:
                    error = True
            elif reaction.reactants[1].containsLabeledAtom('*1'):
                if reaction.products[1].containsLabeledAtom('*3'):
                    pairs.append([reaction.reactants[0],reaction.products[0]])
                    pairs.append([reaction.reactants[1],reaction.products[1]])
                elif reaction.products[0].containsLabeledAtom('*3'):
                    pairs.append([reaction.reactants[0],reaction.products[1]])
                    pairs.append([reaction.reactants[1],reaction.products[0]])
                else:
                    error = True
        elif self.label.lower() == 'disproportionation':
            # Hardcoding for disproportionation: pair the reactant containing
            # *1 with the product containing *1
            assert len(reaction.reactants) == len(reaction.products) == 2
            if reaction.reactants[0].containsLabeledAtom('*1'):
                if reaction.products[0].containsLabeledAtom('*1'):
                    pairs.append([reaction.reactants[0],reaction.products[0]])
                    pairs.append([reaction.reactants[1],reaction.products[1]])
                elif reaction.products[1].containsLabeledAtom('*1'):
                    pairs.append([reaction.reactants[0],reaction.products[1]])
                    pairs.append([reaction.reactants[1],reaction.products[0]])
                else:
                    error = True
            elif reaction.reactants[1].containsLabeledAtom('*1'):
                if reaction.products[1].containsLabeledAtom('*1'):
                    pairs.append([reaction.reactants[0],reaction.products[0]])
                    pairs.append([reaction.reactants[1],reaction.products[1]])
                elif reaction.products[0].containsLabeledAtom('*1'):
                    pairs.append([reaction.reactants[0],reaction.products[1]])
                    pairs.append([reaction.reactants[1],reaction.products[0]])
                else:
                    error = True
        elif self.label.lower() in ['substitution_o', 'substitutions']:
            # Hardcoding for Substitution_O: pair the reactant containing
            # *2 with the product containing *3 and vice versa
            assert len(reaction.reactants) == len(reaction.products) == 2
            if reaction.reactants[0].containsLabeledAtom('*2'):
                if reaction.products[0].containsLabeledAtom('*3'):
                    pairs.append([reaction.reactants[0],reaction.products[0]])
                    pairs.append([reaction.reactants[1],reaction.products[1]])
                elif reaction.products[1].containsLabeledAtom('*3'):
                    pairs.append([reaction.reactants[0],reaction.products[1]])
                    pairs.append([reaction.reactants[1],reaction.products[0]])
                else:
                    error = True
            elif reaction.reactants[1].containsLabeledAtom('*2'):
                if reaction.products[1].containsLabeledAtom('*3'):
                    pairs.append([reaction.reactants[0],reaction.products[0]])
                    pairs.append([reaction.reactants[1],reaction.products[1]])
                elif reaction.products[0].containsLabeledAtom('*3'):
                    pairs.append([reaction.reactants[0],reaction.products[1]])
                    pairs.append([reaction.reactants[1],reaction.products[0]])
                else:
                    error = True
        else:
            error = True
            
        if error:
            raise ReactionPairsError('Unable to determine reaction pairs for {0!s} reaction {1!s}.'.format(self.label, reaction))
        else:
            return pairs
        
    def getReactionTemplate(self, reaction):
        """
        For a given `reaction` with properly-labeled :class:`Molecule` objects
        as the reactants, determine the most specific nodes in the tree that
        describe the reaction.
        """
        return self.groups.getReactionTemplate(reaction)

    def getKineticsForTemplate(self, template, degeneracy=1, method='rate rules'):
        """
        Return an estimate of the kinetics for a reaction with the given
        `template` and reaction-path `degeneracy`. There are two possible methods
        to use: 'group additivity' (new RMG-Py behavior) and 'rate rules' (old
        RMG-Java behavior).
        """
        if method.lower() == 'group additivity':
            return self.estimateKineticsUsingGroupAdditivity(template, degeneracy)
        elif method.lower() == 'rate rules':
            return self.estimateKineticsUsingRateRules(template, degeneracy)
        else:
            raise ValueError('Invalid value "{0}" for method parameter; should be "group additivity" or "rate rules".'.format(method))
        
    def getKineticsFromDepository(self, depository, reaction, template, degeneracy):
        """
        Search the given `depository` in this kinetics family for kinetics
        for the given `reaction`. Returns a list of all of the matching 
        kinetics, the corresponding entries, and ``True`` if the kinetics
        match the forward direction or ``False`` if they match the reverse
        direction.
        """
        kineticsList = []
        entries = depository.entries.values()
        for entry in entries:
            if entry.item.isIsomorphic(reaction):
                kineticsList.append([deepcopy(entry.data), entry, entry.item.isIsomorphic(reaction, eitherDirection=False)])
        for kinetics, entry, isForward in kineticsList:
            if kinetics is not None:
                kinetics.comment += "Matched reaction {0} {1} in {2}".format(entry.index, entry.label, depository.label)
        return kineticsList
    
    def getKineticsFromRules(self, template, degeneracy):
        """
        Search the given `depository` in this kinetics family for kinetics
        for the given `reaction`. Returns a list of all of the matching 
        kinetics, the corresponding entries, and ``True`` if the kinetics
        match the forward direction or ``False`` if they match the reverse
        direction.
        """
        kineticsList = []
        
        entries = self.rules.getAllRules(template)
        for entry in entries:
            kineticsList.append([deepcopy(entry.data), entry, True])
        
        for kinetics, entry, isForward in kineticsList:
            if kinetics is not None:
                # The rules are defined on a per-site basis, so we need to include the degeneracy manually
                assert isinstance(kinetics, ArrheniusEP)
                kinetics.A.value_si *= degeneracy
                kinetics.comment += "Matched rule {0} {1} in {2}\n".format(entry.index, entry.label, self.rules.label)
                kinetics.comment += "Multiplied by reaction path degeneracy {0}".format(degeneracy)
        
        return kineticsList
    
    def __selectBestKinetics(self, kineticsList):
        """
        For a given set of kinetics `kineticsList`, return the kinetics deemed
        to be the "best". This is determined to be the one with the lowest
        non-zero rank that occurs first.
        """
        if any([x[1].rank == 0 for x in kineticsList]) and not all([x[1].rank == 0 for x in kineticsList]):
            kineticsList = [x for x in kineticsList if x[1].rank != 0]
        kineticsList.sort(key=lambda x: (x[1].rank, x[1].index))
        return kineticsList[0]
        
    def getKinetics(self, reaction, template, degeneracy=1, estimator='', returnAllKinetics=True):
        """
        Return the kinetics for the given `reaction` by searching the various
        depositories as well as generating a result using the user-specified `estimator`
        of either 'group additivity' or 'rate rules.'  Unlike
        the regular :meth:`getKinetics()` method, this returns a list of
        results, with each result comprising the kinetics, the source, and
        the entry. If it came from a template estimate, the source and entry
        will both be `None`.
        If returnAllKinetics==False, only the first (best?) matching kinetics is returned.
        """
        kineticsList = []
        
        depositories = self.depositories[:]
        
        # Check the various depositories for kinetics
        for depository in depositories:
            kineticsList0 = self.getKineticsFromDepository(depository, reaction, template, degeneracy)
            if len(kineticsList0) > 0 and not returnAllKinetics:
                kinetics, entry, isForward = self.__selectBestKinetics(kineticsList0)
                return kinetics, depository, entry, isForward
            else:
                for kinetics, entry, isForward in kineticsList0:
                    kineticsList.append([kinetics, depository, entry, isForward])
        
        # Check the rate rules for kinetics
        kineticsList0 = self.getKineticsFromRules(template, degeneracy)
        if len(kineticsList0) > 0 and not returnAllKinetics:
            kinetics, entry, isForward = self.__selectBestKinetics(kineticsList0)
            return kinetics, self.rules, entry, isForward
        else:
            for kinetics, entry, isForward in kineticsList0:
                kineticsList.append([kinetics, self.rules, entry, isForward])
        
        # If estimator type of rate rules or group additivity is given, retrieve the kinetics. 
        if estimator:        
            kinetics = self.getKineticsForTemplate(template, degeneracy, method=estimator)
            if kinetics:
                if not returnAllKinetics:
                    return kinetics, None, None, True
                kineticsList.append([kinetics, None, None, True])
        # If no estimation method was given, prioritize rate rule estimation. 
        # If returning all kinetics, add estimations from both rate rules and group additivity.
        else:
            try:
                kinetics = self.getKineticsForTemplate(template, degeneracy, method='rate rules')
                if not returnAllKinetics:
                    return kinetics, None, None, True
                kineticsList.append([kinetics, 'rate rules', None, True])
            except KineticsError:
                # If kinetics were undeterminable for rate rules estimation, do nothing.
                pass
            
            try:
                kinetics2 = self.getKineticsForTemplate(template, degeneracy, method='group additivity')
                if not returnAllKinetics:
                    return kinetics, None, None, True
                kineticsList.append([kinetics2, 'group additivity', None, True])
            except KineticsError:                
                # If kinetics were undeterminable for group additivity estimation, do nothing.
                pass
        
        if not returnAllKinetics:
            raise UndeterminableKineticsError(reaction)
        
        return kineticsList
    
    def estimateKineticsUsingGroupAdditivity(self, template, degeneracy=1):
        """
        Determine the appropriate kinetics for a reaction with the given
        `template` using group additivity.
        """
        # Start with the generic kinetics of the top-level nodes
        kinetics = None
        for entry in self.forwardTemplate.reactants:
            if kinetics is None and entry.data is not None:
                kinetics = entry.data
        if kinetics is None:
            #raise UndeterminableKineticsError('Cannot determine group additivity kinetics estimate for template "{0}".'.format(','.join([e.label for e in template])))
            return None
        # Now add in more specific corrections if possible
        return self.groups.estimateKineticsUsingGroupAdditivity(template, kinetics, degeneracy)        
        
    def estimateKineticsUsingRateRules(self, template, degeneracy=1):
        """
        Determine the appropriate kinetics for a reaction with the given
        `template` using rate rules.
        """
        kinetics = self.rules.estimateKinetics(template, degeneracy)
        if self.label.lower() == 'r_recombination':
            # The kinetics could be stored exactly with the template labels swapped
            # If this gives an exact match and the other gives an estimate, then keep the exact match
            # Not sure how to decide which to keep if both are exact or both are estimates
            kinetics0 = self.rules.estimateKinetics(template[::-1], degeneracy)
            if 'exact' in kinetics0.comment.lower() and 'exact' not in kinetics.comment.lower():
                kinetics = kinetics0
        return kinetics

    def getRateCoefficientUnits(self):
        """
        Return the units of the forward kinetics generated for the family.
        Raises a ValueError if this could not be determined (e.g. if the family
        has not yet been added to the appropriate list).
        """
        if self.label in BIMOLECULAR_KINETICS_FAMILIES:
            return 'm^3/(mol*s)'
        elif self.label in UNIMOLECULAR_KINETICS_FAMILIES:
            return 's^-1'
        else:
            raise ValueError('Unable to determine units of rate coefficient for reaction family "{0}".'.format(self.label))<|MERGE_RESOLUTION|>--- conflicted
+++ resolved
@@ -685,9 +685,6 @@
         """
         Save the current database to the file at location `path` on disk. 
         """
-<<<<<<< HEAD
-        self.groups.saveGroups(path, entryName=entryName)
-=======
         entries = self.groups.getEntriesToSave()
                 
         # Write the header
@@ -695,7 +692,7 @@
         f.write('#!/usr/bin/env python\n')
         f.write('# encoding: utf-8\n\n')
         f.write('name = "{0}/groups"\n'.format(self.name))
-        f.write('shortDesc = u"{0}"\n'.format(self.groups.shortDesc))
+        f.write('shortDesc = u"{0}"\n'.format(self.shortDesc))
         f.write('longDesc = u"""\n')
         f.write(self.groups.longDesc)
         f.write('\n"""\n\n')
@@ -727,7 +724,15 @@
             f.write(self.generateOldTree(self.groups.top, 1))
             f.write('"""\n')
             f.write(')\n\n')
->>>>>>> 774d4bf1
+
+        # Save forbidden structures, if present
+        if self.forbidden is not None:
+            entries = self.forbidden.entries.values()
+            entries.sort(key=lambda x: x.label)
+            for entry in entries:
+                self.forbidden.saveEntry(f, entry, name='forbidden')
+    
+        f.close()
 
     def saveTransitionStateGroups(self, path, entryName='entry'):
         """
@@ -736,7 +741,6 @@
         data entry.
         """
         self.transitionstates.saveTransitionStateGroups(path, entryName=entryName)
-        
 
     def generateProductTemplate(self, reactants0):
         """
