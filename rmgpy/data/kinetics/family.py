#!/usr/bin/env python
# -*- coding: utf-8 -*-

###############################################################################
#                                                                             #
# RMG - Reaction Mechanism Generator                                          #
#                                                                             #
# Copyright (c) 2002-2018 Prof. William H. Green (whgreen@mit.edu),           #
# Prof. Richard H. West (r.west@neu.edu) and the RMG Team (rmg_dev@mit.edu)   #
#                                                                             #
# Permission is hereby granted, free of charge, to any person obtaining a     #
# copy of this software and associated documentation files (the 'Software'),  #
# to deal in the Software without restriction, including without limitation   #
# the rights to use, copy, modify, merge, publish, distribute, sublicense,    #
# and/or sell copies of the Software, and to permit persons to whom the       #
# Software is furnished to do so, subject to the following conditions:        #
#                                                                             #
# The above copyright notice and this permission notice shall be included in  #
# all copies or substantial portions of the Software.                         #
#                                                                             #
# THE SOFTWARE IS PROVIDED 'AS IS', WITHOUT WARRANTY OF ANY KIND, EXPRESS OR  #
# IMPLIED, INCLUDING BUT NOT LIMITED TO THE WARRANTIES OF MERCHANTABILITY,    #
# FITNESS FOR A PARTICULAR PURPOSE AND NONINFRINGEMENT. IN NO EVENT SHALL THE #
# AUTHORS OR COPYRIGHT HOLDERS BE LIABLE FOR ANY CLAIM, DAMAGES OR OTHER      #
# LIABILITY, WHETHER IN AN ACTION OF CONTRACT, TORT OR OTHERWISE, ARISING     #
# FROM, OUT OF OR IN CONNECTION WITH THE SOFTWARE OR THE USE OR OTHER         #
# DEALINGS IN THE SOFTWARE.                                                   #
#                                                                             #
###############################################################################

"""
This module contains functionality for working with kinetics families.
"""

import os.path
import numpy as np
import logging
import warnings
import codecs
from copy import deepcopy
<<<<<<< HEAD
import itertools
=======
from collections import OrderedDict
>>>>>>> aaf3dcec

from rmgpy.constraints import failsSpeciesConstraints
from rmgpy.data.base import Database, Entry, LogicNode, LogicOr, ForbiddenStructures,\
                            getAllCombinations
from rmgpy.reaction import Reaction, isomorphic_species_lists
from rmgpy import settings
from rmgpy.reaction import Reaction
from rmgpy.kinetics import Arrhenius, SurfaceArrhenius,\
                    SurfaceArrheniusBEP, StickingCoefficient, StickingCoefficientBEP
from rmgpy.molecule import Bond, GroupBond, Group, Molecule
from rmgpy.molecule.resonance import generate_aromatic_resonance_structures
from rmgpy.species import Species

from .common import saveEntry, ensure_species, find_degenerate_reactions, generate_molecule_combos,\
                    ensure_independent_atom_ids
from .depository import KineticsDepository
from .groups import KineticsGroups
from .rules import KineticsRules
from rmgpy.exceptions import InvalidActionError, ReactionPairsError, KineticsError,\
                             UndeterminableKineticsError, ForbiddenStructureException,\
                             KekulizationError, ActionError, DatabaseError
import itertools
################################################################################

class TemplateReaction(Reaction):
    """
    A Reaction object generated from a reaction family template. In addition
    to attributes inherited from :class:`Reaction`, this class includes the
    following attributes:

    ============ ========================= =====================================
    Attribute    Type                      Description
    ============ ========================= =====================================
    `family`     ``str``                   The kinetics family that the reaction was created from.
    `estimator`  ``str``                   Whether the kinetics came from rate rules or group additivity.
    `reverse`    :class:`TemplateReaction` The reverse reaction, for families that are their own reverse.
    `is_forward`  ``bool``                 Whether the reaction was generated in the forward direction of the family.
    ============ ========================= =====================================
    """

    def __init__(self,
                index=-1,
                reactants=None,
                products=None,
                specificCollider=None,
                kinetics=None,
                reversible=True,
                transitionState=None,
                duplicate=False,
                degeneracy=1,
                pairs=None,
                family=None,
                template=None,
                estimator=None,
                reverse=None,
                is_forward=None,
                ):
        Reaction.__init__(self,
                          index=index,
                          reactants=reactants,
                          products=products,
                          specificCollider=specificCollider,
                          kinetics=kinetics,
                          reversible=reversible,
                          transitionState=transitionState,
                          duplicate=duplicate,
                          degeneracy=degeneracy,
                          pairs=pairs,
                          is_forward=is_forward,
                          )
        self.family = family
        self.template = template
        self.estimator = estimator
        self.reverse = reverse

    def __reduce__(self):
        """
        A helper function used when pickling an object.
        """
        return (TemplateReaction, (self.index,
                                   self.reactants,
                                   self.products,
                                   self.specificCollider,
                                   self.kinetics,
                                   self.reversible,
                                   self.transitionState,
                                   self.duplicate,
                                   self.degeneracy,
                                   self.pairs,
                                   self.family,
                                   self.template,
                                   self.estimator,
                                   self.reverse,
                                   self.is_forward
                                   ))

    def __repr__(self):
        """
        Return a string representation that can be used to reconstruct the
        object.
        """
        string = 'TemplateReaction('
        if self.index != -1: string += 'index={0:d}, '.format(self.index)
        if self.label != '': string += 'label={0!r}, '.format(self.label)
        if self.reactants is not None: string += 'reactants={0!r}, '.format(self.reactants)
        if self.products is not None: string += 'products={0!r}, '.format(self.products)
        if self.specificCollider is not None: string += 'specificCollider={0!r}, '.format(self.specificCollider)
        if self.kinetics is not None: string += 'kinetics={0!r}, '.format(self.kinetics)
        if not self.reversible: string += 'reversible={0}, '.format(self.reversible)
        if self.transitionState is not None: string += 'transitionState={0!r}, '.format(self.transitionState)
        if self.duplicate: string += 'duplicate={0}, '.format(self.duplicate)
        if self.degeneracy != 1: string += 'degeneracy={0:.1f}, '.format(self.degeneracy)
        if self.pairs is not None: string += 'pairs={0}, '.format(self.pairs)
        if self.family: string += "family='{}', ".format(self.family)
        if self.template: string += "template={}, ".format(self.template)
        if self.comment != '': string += 'comment={0!r}, '.format(self.comment)
        string = string[:-2] + ')'
        return string

    def getSource(self):
        """
        Return the database that was the source of this reaction. For a
        TemplateReaction this should be a KineticsGroups object.
        """
        return self.family
        
    def copy(self):
        """
        creates a new instance of TemplateReaction
        """
        other = TemplateReaction.__new__(TemplateReaction)
        
        # this was copied from Reaction.copy class
        other.index = self.index
        other.label = self.label
        other.reactants = []
        for reactant in self.reactants:
            other.reactants.append(reactant.copy(deep=True))
        other.products = []
        for product in self.products:
            other.products.append(product.copy(deep=True))
        other.specificCollider = self.specificCollider
        other.degeneracy = self.degeneracy
        other.kinetics = deepcopy(self.kinetics)
        other.reversible = self.reversible
        other.transitionState = deepcopy(self.transitionState)
        other.duplicate = self.duplicate
        other.pairs = deepcopy(self.pairs)
        
        # added for TemplateReaction information
        other.family = self.family
        other.template = self.template
        other.estimator = self.estimator
        other.reverse = self.reverse
        other.is_forward = self.is_forward
        
        return other

################################################################################

class ReactionRecipe:
    """
    Represent a list of actions that, when executed, result in the conversion
    of a set of reactants to a set of products. There are currently five such
    actions:

    ============= ============================= ================================
    Action Name   Arguments                     Description
    ============= ============================= ================================
    CHANGE_BOND   `center1`, `order`, `center2` change the bond order of the bond between `center1` and `center2` by `order`; do not break or form bonds
    FORM_BOND     `center1`, `order`, `center2` form a new bond between `center1` and `center2` of type `order`
    BREAK_BOND    `center1`, `order`, `center2` break the bond between `center1` and `center2`, which should be of type `order`
    GAIN_RADICAL  `center`, `radical`           increase the number of free electrons on `center` by `radical`
    LOSE_RADICAL  `center`, `radical`           decrease the number of free electrons on `center` by `radical`
    GAIN_PAIR     `center`, `pair`              increase the number of lone electron pairs on `center` by `pair`
    LOSE_PAIR     `center`, `pair`              decrease the number of lone electron pairs on `center` by `pair`
    ============= ============================= ================================

    The actions are stored as a list in the `actions` attribute. Each action is
    a list of items; the first is the action name, while the rest are the
    action parameters as indicated above.
    """

    def __init__(self, actions=None):
        self.actions = actions or []

    def addAction(self, action):
        """
        Add an `action` to the reaction recipe, where `action` is a list
        containing the action name and the required parameters, as indicated in
        the table above.
        """
        self.actions.append(action)

    def getReverse(self):
        """
        Generate a reaction recipe that, when applied, does the opposite of
        what the current recipe does, i.e., it is the recipe for the reverse
        of the reaction that this is the recipe for.
        """
        other = ReactionRecipe()
        for action in self.actions:
            if action[0] == 'CHANGE_BOND':
                other.addAction(['CHANGE_BOND', action[1], str(-int(action[2])), action[3]])
            elif action[0] == 'FORM_BOND':
                other.addAction(['BREAK_BOND', action[1], action[2], action[3]])
            elif action[0] == 'BREAK_BOND':
                other.addAction(['FORM_BOND', action[1], action[2], action[3]])
            elif action[0] == 'LOSE_RADICAL':
                other.addAction(['GAIN_RADICAL', action[1], action[2]])
            elif action[0] == 'GAIN_RADICAL':
                other.addAction(['LOSE_RADICAL', action[1], action[2]])
            elif action[0] == 'LOSE_PAIR':
                other.addAction(['GAIN_PAIR', action[1], action[2]])
            elif action[0] == 'GAIN_PAIR':
                other.addAction(['LOSE_PAIR', action[1], action[2]])
        return other

    def __apply(self, struct, doForward, unique):
        """
        Apply the reaction recipe to the set of molecules contained in
        `structure`, a single Structure object that contains one or more
        structures. The `doForward` parameter is used to indicate
        whether the forward or reverse recipe should be applied. The atoms in
        the structure should be labeled with the appropriate atom centers.
        """

        pattern = isinstance(struct, Group)
        struct.props['validAromatic'] = True

        for action in self.actions:
            if action[0] in ['CHANGE_BOND', 'FORM_BOND', 'BREAK_BOND']:

                # We are about to change the connectivity of the atoms in
                # struct, which invalidates any existing vertex connectivity
                # information; thus we reset it
                struct.resetConnectivityValues()

                label1, info, label2 = action[1:]

                # Find associated atoms
                atom1 = struct.getLabeledAtom(label1)
                atom2 = struct.getLabeledAtom(label2)
                if atom1 is None or atom2 is None or atom1 is atom2:
                    raise InvalidActionError('Invalid atom labels encountered.')

                # Apply the action
                if action[0] == 'CHANGE_BOND':
                    info = int(info)
                    bond = struct.getBond(atom1, atom2)
                    if bond.isBenzene():
                        struct.props['validAromatic'] = False
                    if doForward:
                        atom1.applyAction(['CHANGE_BOND', label1, info, label2])
                        atom2.applyAction(['CHANGE_BOND', label1, info, label2])
                        bond.applyAction(['CHANGE_BOND', label1, info, label2])
                    else:
                        atom1.applyAction(['CHANGE_BOND', label1, -info, label2])
                        atom2.applyAction(['CHANGE_BOND', label1, -info, label2])
                        bond.applyAction(['CHANGE_BOND', label1, -info, label2])
                elif (action[0] == 'FORM_BOND' and doForward) or (action[0] == 'BREAK_BOND' and not doForward):
                    if struct.hasBond(atom1, atom2):
                        raise InvalidActionError('Attempted to create an existing bond.')
                    if info not in (1, 0, 'vdW'):  # todo: remove vdW and ensure 0 is correct replacement
                        raise InvalidActionError('Attempted to create bond of type {:!r}'.format(info))
                    bond = GroupBond(atom1, atom2, order=[info]) if pattern else Bond(atom1, atom2, order=info)
                    struct.addBond(bond)
                    atom1.applyAction(['FORM_BOND', label1, info, label2])
                    atom2.applyAction(['FORM_BOND', label1, info, label2])
                elif (action[0] == 'BREAK_BOND' and doForward) or (action[0] == 'FORM_BOND' and not doForward):
                    if not struct.hasBond(atom1, atom2):
                        raise InvalidActionError('Attempted to remove a nonexistent bond.')
                    bond = struct.getBond(atom1, atom2)
                    struct.removeBond(bond)
                    atom1.applyAction(['BREAK_BOND', label1, info, label2])
                    atom2.applyAction(['BREAK_BOND', label1, info, label2])

            elif action[0] in ['LOSE_RADICAL', 'GAIN_RADICAL']:

                label, change = action[1:]
                change = int(change)

                # Find associated atom
                atom = struct.getLabeledAtom(label)
                if atom is None:
                    raise InvalidActionError('Unable to find atom with label "{0}" while applying reaction recipe.'.format(label))

                # Apply the action
                for i in range(change):
                    if (action[0] == 'GAIN_RADICAL' and doForward) or (action[0] == 'LOSE_RADICAL' and not doForward):
                        atom.applyAction(['GAIN_RADICAL', label, 1])
                    elif (action[0] == 'LOSE_RADICAL' and doForward) or (action[0] == 'GAIN_RADICAL' and not doForward):
                        atom.applyAction(['LOSE_RADICAL', label, 1])
                        
            elif action[0] in ['LOSE_PAIR', 'GAIN_PAIR']:

                label, change = action[1:]
                change = int(change)

                # Find associated atom
                atom = struct.getLabeledAtom(label)
                if atom is None:
                    raise InvalidActionError('Unable to find atom with label "{0}" while applying reaction recipe.'.format(label))

                # Apply the action
                for i in range(change):
                    if (action[0] == 'GAIN_PAIR' and doForward) or (action[0] == 'LOSE_PAIR' and not doForward):
                        atom.applyAction(['GAIN_PAIR', label, 1])
                    elif (action[0] == 'LOSE_PAIR' and doForward) or (action[0] == 'GAIN_PAIR' and not doForward):
                        atom.applyAction(['LOSE_PAIR', label, 1])

            else:
                raise InvalidActionError('Unknown action "' + action[0] + '" encountered.')

    def applyForward(self, struct, unique=True):
        """
        Apply the forward reaction recipe to `molecule`, a single
        :class:`Molecule` object.
        """
        return self.__apply(struct, True, unique)

    def applyReverse(self, struct, unique=True):
        """
        Apply the reverse reaction recipe to `molecule`, a single
        :class:`Molecule` object.
        """
        return self.__apply(struct, False, unique)


################################################################################

class KineticsFamily(Database):
    """
    A class for working with an RMG kinetics family: a set of reactions with 
    similar chemistry, and therefore similar reaction rates. The attributes 
    are:

    =================== =============================== ========================
    Attribute           Type                            Description
    =================== =============================== ========================
    `reverse`           ``string``                      The name of the reverse reaction family
    `reversible`        `Boolean`                       Is family reversible? (True by default)
    `forwardTemplate`   :class:`Reaction`               The forward reaction template
    `forwardRecipe`     :class:`ReactionRecipe`         The steps to take when applying the forward reaction to a set of reactants
    `reverseTemplate`   :class:`Reaction`               The reverse reaction template
    `reverseRecipe`     :class:`ReactionRecipe`         The steps to take when applying the reverse reaction to a set of reactants
    `forbidden`         :class:`ForbiddenStructures`    (Optional) Forbidden product structures in either direction
    `ownReverse`        `Boolean`                       It's its own reverse?
    'boundaryAtoms'     list                            Labels which define the boundaries of end groups in backbone/end families
    `treeDistances`     dict                            The default distance from parent along each tree, if not set default is 1 for every tree
    ------------------- ------------------------------- ------------------------
    `groups`            :class:`KineticsGroups`         The set of kinetics group additivity values
    `rules`             :class:`KineticsRules`          The set of kinetics rate rules from RMG-Java
    `depositories`      ``list``                        A set of additional depositories used to store kinetics data from various sources
    =================== =============================== ========================

    There are a few reaction families that are their own reverse (hydrogen
    abstraction and intramolecular hydrogen migration); for these
    `reverseTemplate` and `reverseRecipe` will both be ``None``.
    """

    def __init__(self,
                 entries=None,
                 top=None,
                 label='',
                 name='',
                 reverse='',
                 reversible=True,
                 shortDesc='',
                 longDesc='',
                 forwardTemplate=None,
                 forwardRecipe=None,
                 reverseTemplate=None,
                 reverseRecipe=None,
                 forbidden=None,
                 boundaryAtoms = None,
                 treeDistances = None
                 ):
        Database.__init__(self, entries, top, label, name, shortDesc, longDesc)
        self.reverse = reverse
        self.reversible = reversible
        self.forwardTemplate = forwardTemplate
        self.forwardRecipe = forwardRecipe
        self.reverseTemplate = reverseTemplate
        self.reverseRecipe = reverseRecipe
        self.forbidden = forbidden
        self.ownReverse = forwardTemplate is not None and reverseTemplate is None
        self.boundaryAtoms = boundaryAtoms
        self.treeDistances = treeDistances
        
        # Kinetics depositories of training and test data
        self.groups = None
        self.rules = None
        self.depositories = []

    def __repr__(self):
        return '<ReactionFamily "{0}">'.format(self.label)

    def loadOld(self, path):
        """
        Load an old-style RMG kinetics group additivity database from the
        location `path`.
        """
        warnings.warn("The old kinetics databases are no longer supported and may be"
                      " removed in version 2.3.", DeprecationWarning)
        self.label = os.path.basename(path)
        self.name = self.label

        self.groups = KineticsGroups(label='{0}/groups'.format(self.label))
        self.groups.name = self.groups.label
        try:
            self.groups.loadOldDictionary(os.path.join(path, 'dictionary.txt'), pattern=True)
        except Exception:
            logging.error('Error while reading old kinetics family dictionary from {0!r}.'.format(path))
            raise
        try:
            self.groups.loadOldTree(os.path.join(path, 'tree.txt'))
        except Exception:
            logging.error('Error while reading old kinetics family tree from {0!r}.'.format(path))
            raise

        # The old kinetics groups use rate rules (not group additivity values),
        # so we can't load the old rateLibrary.txt
        
        # Load the reaction recipe
        try:
            self.loadOldTemplate(os.path.join(path, 'reactionAdjList.txt'))
        except Exception:
            logging.error('Error while reading old kinetics family template/recipe from {0!r}.'.format(path))
            raise
        # Construct the forward and reverse templates
        reactants = [self.groups.entries[label] for label in self.forwardTemplate.reactants]
        if self.ownReverse:
            self.forwardTemplate = Reaction(reactants=reactants, products=reactants)
            self.reverseTemplate = None
        else:
            products = self.generateProductTemplate(reactants)
            self.forwardTemplate = Reaction(reactants=reactants, products=products)
            self.reverseTemplate = Reaction(reactants=reactants, products=products)

        self.groups.numReactants = len(self.forwardTemplate.reactants)

        # Load forbidden structures if present
        try:
            if os.path.exists(os.path.join(path, 'forbiddenGroups.txt')):
                self.forbidden = ForbiddenStructures().loadOld(os.path.join(path, 'forbiddenGroups.txt'))
        except Exception:
            logging.error('Error while reading old kinetics family forbidden groups from {0!r}.'.format(path))
            raise
            
        entries = self.groups.top[:]
        for entry in self.groups.top:
            entries.extend(self.groups.descendants(entry))
        for index, entry in enumerate(entries):
            entry.index = index + 1
            
        self.rules = KineticsRules(label='{0}/rules'.format(self.label))
        self.rules.name = self.rules.label
        try:
            self.rules.loadOld(path, self.groups, numLabels=max(len(self.forwardTemplate.reactants), len(self.groups.top)))
        except Exception:
            logging.error('Error while reading old kinetics family rules from {0!r}.'.format(path))
            raise
        self.depositories = {}

        return self

    def loadOldTemplate(self, path):
        """
        Load an old-style RMG reaction family template from the location `path`.
        """
        warnings.warn("The old kinetics databases are no longer supported and"
                      " may be removed in version 2.3.", DeprecationWarning)
        self.forwardTemplate = Reaction(reactants=[], products=[])
        self.forwardRecipe = ReactionRecipe()
        self.ownReverse = False

        ftemp = None
        # Process the template file
        try:
            ftemp = open(path, 'r')
            for line in ftemp:
                line = line.strip()
                if len(line) > 0 and line[0] == '(':
                    # This is a recipe action line
                    tokens = line.split()
                    action = [tokens[1]]
                    action.extend(tokens[2][1:-1].split(','))
                    self.forwardRecipe.addAction(action)
                elif 'thermo_consistence' in line:
                    self.ownReverse = True
                elif 'reverse' in line:
                    self.reverse = line.split(':')[1].strip()
                elif '->' in line:
                    # This is the template line
                    tokens = line.split()
                    atArrow = False
                    for token in tokens:
                        if token == '->':
                            atArrow = True
                        elif token != '+' and not atArrow:
                            self.forwardTemplate.reactants.append(token)
                        elif token != '+' and atArrow:
                            self.forwardTemplate.products.append(token)
        except IOError, e:
            logging.exception('Database template file "' + e.filename + '" not found.')
            raise
        finally:
            if ftemp: ftemp.close()

    def saveOld(self, path):
        """
        Save the old RMG kinetics groups to the given `path` on disk.
        """
        warnings.warn("The old kinetics databases are no longer supported and"
                      " may be removed in version 2.3.", DeprecationWarning)
        if not os.path.exists(path): os.mkdir(path)
        
        self.groups.saveOldDictionary(os.path.join(path, 'dictionary.txt'))
        self.groups.saveOldTree(os.path.join(path, 'tree.txt'))
        # The old kinetics groups use rate rules (not group additivity values),
        # so we can't save the old rateLibrary.txt
        self.saveOldTemplate(os.path.join(path, 'reactionAdjList.txt'))
        # Save forbidden structures if present
        if self.forbidden is not None:
            self.forbidden.saveOld(os.path.join(path, 'forbiddenGroups.txt'))
            
        self.rules.saveOld(path, self)
            
    def saveOldTemplate(self, path):
        """
        Save an old-style RMG reaction family template from the location `path`.
        """
        warnings.warn("The old kinetics databases are no longer supported and"
                      " may be removed in version 2.3.", DeprecationWarning)
        ftemp = open(path, 'w')
        
        # Write the template
        ftemp.write('{0} -> {1}\n'.format(
            ' + '.join([entry.label for entry in self.forwardTemplate.reactants]),
            ' + '.join([entry.label for entry in self.forwardTemplate.products]),
        ))
        ftemp.write('\n')
        
        # Write the reaction type and reverse name
        if self.ownReverse:
            ftemp.write('thermo_consistence\n')
        else:
            ftemp.write('forward\n')
            ftemp.write('reverse: {0}\n'.format(self.reverse))
        ftemp.write('\n')
        
        # Write the reaction recipe
        ftemp.write('Actions 1\n')
        for index, action in enumerate(self.forwardRecipe.actions):
            ftemp.write('({0}) {1:<15} {{{2}}}\n'.format(index+1, action[0], ','.join(action[1:])))
        ftemp.write('\n')
        
        ftemp.close()
        
    def distributeTreeDistances(self):
        """
        fills in nodalDistance (the distance between an entry and its parent)
        if not already entered with the value from treeDistances associated
        with the tree the entry comes from
        """
        treeDistances = self.treeDistances
        toplabels = [i.label for i in self.groups.top]
        
        assert len(toplabels) == len(treeDistances), 'treeDistances does not have the same number of entries as there are top nodes in the family'

        for entryName,entry in self.groups.entries.iteritems():
            topentry = entry
            while not (topentry.parent is None): #get the top for the tree entry is in
                topentry = topentry.parent
            if topentry.label in toplabels: #filtering out product nodes
                if entry.nodalDistance is None:
                    entry.nodalDistance = treeDistances[topentry.label]
                
    def load(self, path, local_context=None, global_context=None, depositoryLabels=None):
        """
        Load a kinetics database from a file located at `path` on disk.
        
        If `depositoryLabels` is a list, eg. ['training','PrIMe'], then only those
        depositories are loaded, and they are searched in that order when
        generating kinetics.
        
        If depositoryLabels is None then load 'training' first then everything else.
        If depositoryLabels is not None then load in the order specified in depositoryLabels.
        """
        local_context['recipe'] = self.loadRecipe
        local_context['template'] = self.loadTemplate
        local_context['forbidden'] = self.loadForbidden
        local_context['True'] = True
        local_context['False'] = False
        local_context['reverse'] = None
        local_context['reversible'] = None
        local_context['boundaryAtoms'] = None
        local_context['treeDistances'] = None
        self.groups = KineticsGroups(label='{0}/groups'.format(self.label))
        logging.debug("Loading kinetics family groups from {0}".format(os.path.join(path, 'groups.py')))
        Database.load(self.groups, os.path.join(path, 'groups.py'), local_context, global_context)
        self.name = self.label
        self.boundaryAtoms = local_context.get('boundaryAtoms', None)
        self.treeDistances = local_context.get('treeDistances',None)
        
        # Generate the reverse template if necessary
        self.forwardTemplate.reactants = [self.groups.entries[label] for label in self.forwardTemplate.reactants]
        if self.ownReverse:
            self.forwardTemplate.products = self.forwardTemplate.reactants[:]
            self.reverseTemplate = None
            self.reverseRecipe = None
        else:
            self.reverse = local_context.get('reverse', None)
            self.reversible = True if local_context.get('reversible', None) is None else local_context.get('reversible', None)
            self.forwardTemplate.products = self.generateProductTemplate(self.forwardTemplate.reactants)
            if self.reversible:
                self.reverseTemplate = Reaction(reactants=self.forwardTemplate.products, products=self.forwardTemplate.reactants)
                self.reverseRecipe = self.forwardRecipe.getReverse()
                if self.reverse is None:
                    self.reverse = '{0}_reverse'.format(self.label)
        
        self.groups.numReactants = len(self.forwardTemplate.reactants)
            
        self.rules = KineticsRules(label='{0}/rules'.format(self.label))
        logging.debug("Loading kinetics family rules from {0}".format(os.path.join(path, 'rules.py')))
        self.rules.load(os.path.join(path, 'rules.py'), local_context, global_context)
        
        # load the groups indicated in the entry label
        for label, entries in self.rules.entries.iteritems():
            nodes = label.split(';')
            reactants = [self.groups.entries[node] for node in nodes]
            reaction = Reaction(reactants=reactants, products=[])
            for entry in entries:
                entry.item = reaction
        self.depositories = []
        
        toplabels = [i.label for i in self.groups.top]
        if self.treeDistances is None:
            self.treeDistances = {topentry:1 for topentry in toplabels}

        self.distributeTreeDistances()
            
        if depositoryLabels=='all':
            # Load everything. This option is generally used for working with the database
            # load all the remaining depositories, in order returned by os.walk
            for root, dirs, files in os.walk(path):
                for name in dirs:
                    #if not f.endswith('.py'): continue
                    #name = f.split('.py')[0]
                    #if name not in ['groups', 'rules']:
                    fpath = os.path.join(path, name, 'reactions.py')
                    label = '{0}/{1}'.format(self.label, name)
                    depository = KineticsDepository(label=label)
                    logging.debug("Loading kinetics family depository from {0}".format(fpath))
                    depository.load(fpath, local_context, global_context)
                    self.depositories.append(depository)
                    
            return
                    
        if not depositoryLabels:
            # If depository labels is None or there are no depositories listed, then use the training
            # depository and add them to the RMG rate rules by default:
            depositoryLabels = ['training']
        if depositoryLabels:
            # If there are depository labels, load them in the order specified, but 
            # append the training reactions unless the user specifically declares it not
            # to be included with a '!training' flag
            if '!training' not in depositoryLabels:
                if 'training' not in depositoryLabels:
                    depositoryLabels.append('training')
            
        for name in depositoryLabels :
            if name == '!training':
                continue
            label = '{0}/{1}'.format(self.label, name)
            #f = name+'.py'
            fpath = os.path.join(path, name, 'reactions.py')
            if not os.path.exists(fpath):
                logging.warning("Requested depository {0} does not exist".format(fpath))
                continue
            depository = KineticsDepository(label=label)
            logging.debug("Loading kinetics family depository from {0}".format(fpath))
            depository.load(fpath, local_context, global_context)
            self.depositories.append(depository)
            
        
    def loadTemplate(self, reactants, products, ownReverse=False):
        """
        Load information about the reaction template.
        """
        self.forwardTemplate = Reaction(reactants=reactants, products=products)
        self.ownReverse = ownReverse

    def loadRecipe(self, actions):
        """
        Load information about the reaction recipe.
        """
        # Remaining lines are reaction recipe for forward reaction
        self.forwardRecipe = ReactionRecipe()
        for action in actions:
            action[0] = action[0].upper()
            assert action[0] in ['CHANGE_BOND','FORM_BOND','BREAK_BOND','GAIN_RADICAL','LOSE_RADICAL','GAIN_PAIR','LOSE_PAIR']
            self.forwardRecipe.addAction(action)

    def loadForbidden(self, label, group, shortDesc='', longDesc=''):
        """
        Load information about a forbidden structure.
        """
        if not self.forbidden:
            self.forbidden = ForbiddenStructures()
        self.forbidden.loadEntry(label=label, group=group, shortDesc=shortDesc, longDesc=longDesc)

    def saveEntry(self, f, entry):
        """
        Write the given `entry` in the thermo database to the file object `f`.
        """
        return saveEntry(f, entry)
    
    def saveTrainingReactions(self, reactions, reference=None, referenceType='', shortDesc='', longDesc='', rank=3):
        """
        This function takes a list of reactions appends it to the training reactions file.  It ignores the existence of
        duplicate reactions.  
        
        The rank for each new reaction's kinetics is set to a default value of 3 unless the user specifies differently 
        for those reactions.
        
        For each entry, the long description is imported from the kinetics comment. 
        """ 
        from rmgpy import settings

        if not isinstance(reference, list):
            reference = [reference]*len(reactions)
        if not isinstance(referenceType, list):
            referenceType = [referenceType]*len(reactions)
        if not isinstance(shortDesc, list):
            shortDesc = [shortDesc]*len(reactions)
        if not isinstance(longDesc, list):
            longDesc = [longDesc]*len(reactions)
        if not isinstance(rank, list):
            rank = [rank]*len(reactions)

        training_path = os.path.join(settings['database.directory'], 'kinetics', 'families',
                                     self.label, 'training')

        dictionary_path = os.path.join(training_path, 'dictionary.txt')

        # Load the old set of the species of the training reactions
        species_dict = Database().getSpecies(dictionary_path)

        # Add new unique species with labeledAtoms into species_dict
        for rxn in reactions:
            for spec in (rxn.reactants + rxn.products):
                for ex_spec in species_dict.itervalues():
                    if ex_spec.molecule[0].getFormula() != spec.molecule[0].getFormula():
                        continue
                    else:
                        spec_labeled_atoms = spec.molecule[0].getLabeledAtoms()
                        ex_spec_labeled_atoms = ex_spec.molecule[0].getLabeledAtoms()
                        initialMap = {}
                        try:
                            for atomLabel in spec_labeled_atoms:
                                initialMap[spec_labeled_atoms[atomLabel]] = ex_spec_labeled_atoms[atomLabel]
                        except KeyError:
                            # Atom labels did not match, therefore not a match
                            continue
                        if spec.molecule[0].isIsomorphic(ex_spec.molecule[0], initialMap):
                            spec.label = ex_spec.label
                            break
                else:  # No isomorphic existing species found
                    spec_formula = spec.molecule[0].getFormula()
                    if spec_formula not in species_dict:
                        spec.label = spec_formula
                    else:
                        index = 2
                        while (spec_formula + '-{}'.format(index)) in species_dict:
                            index += 1
                        spec.label = spec_formula + '-{}'.format(index)
                    species_dict[spec.label] = spec

        training_file = open(os.path.join(training_path, 'reactions.py'), 'a')

        # get max reaction entry index from the existing training data
        try:
            depository = self.getTrainingDepository()
        except:
            logging.info('Could not find training depository in family {0}.'.format(self.label))
            logging.info('Starting a new one')
            depository = KineticsDepository()
            self.depositories.append(depository)
        
        if depository.entries:
            max_index = max(depository.entries.keys())
        else:
            max_index = 0

        # Add new reactions to training depository
        for i, reaction in enumerate(reactions):    
            index = max_index+i+1
            entry = Entry(
                index = index,
                label = str(reaction),
                item = reaction,
                data = reaction.kinetics,
                reference = reference[i],
                referenceType = referenceType[i],
                shortDesc = unicode(shortDesc[i]),
                longDesc = unicode(longDesc[i]),
                rank = rank[i],
            )

            # Add this entry to the loaded depository so it is immediately usable
            depository.entries[index] = entry
            # Write the entry to the reactions.py file
            self.saveEntry(training_file, entry)

        training_file.close()

        # save species to dictionary
        with open(dictionary_path, 'w') as f:
            for label in species_dict.keys():
                f.write(species_dict[label].molecule[0].toAdjacencyList(label=label, removeH=False))
                f.write('\n')

    def save(self, path):
        """
        Save the current database to the file at location `path` on disk. 
        """
        self.saveGroups(os.path.join(path, 'groups.py'))
        self.rules.save(os.path.join(path, 'rules.py'))
        for depository in self.depositories:
            self.saveDepository(depository, os.path.join(path, '{0}'.format(depository.label[len(self.label)+1:])))
    
    def saveDepository(self, depository, path):
        """
        Save the given kinetics family `depository` to the location `path` on
        disk.
        """
        depository.saveDictionary(os.path.join(path,'dictionary.txt'))
        depository.save(os.path.join(path,'reactions.py'))
        
    def saveGroups(self, path):
        """
        Save the current database to the file at location `path` on disk. 
        """
        entries = self.groups.getEntriesToSave()
                
        # Write the header
        f = codecs.open(path, 'w', 'utf-8')
        f.write('#!/usr/bin/env python\n')
        f.write('# encoding: utf-8\n\n')
        f.write('name = "{0}/groups"\n'.format(self.name))
        f.write('shortDesc = u"{0}"\n'.format(self.groups.shortDesc))
        f.write('longDesc = u"""\n')
        f.write(self.groups.longDesc)
        f.write('\n"""\n\n')

        # Write the template
        f.write('template(reactants=[{0}], products=[{1}], ownReverse={2})\n\n'.format(
            ', '.join(['"{0}"'.format(entry.label) for entry in self.forwardTemplate.reactants]),
            ', '.join(['"{0}"'.format(entry.label) for entry in self.forwardTemplate.products]),
            self.ownReverse))

        # Write reverse name
        if not self.ownReverse:
            if self.reverse is not None:
                f.write('reverse = "{0}"\n'.format(self.reverse))
            else:
                f.write('reverse = None\n')
        
        f.write('reversible = {0}\n\n'.format(self.reversible))

        # Write the recipe
        f.write('recipe(actions=[\n')
        for action in self.forwardRecipe.actions:
            f.write('    {0!r},\n'.format(action))
        f.write('])\n\n')

        if self.boundaryAtoms:
            f.write('boundaryAtoms = ["{0}", "{1}"]'.format(self.boundaryAtoms[0], self.boundaryAtoms[1]))
            f.write('\n\n')

        # Save the entries
        for entry in entries:
            self.saveEntry(f, entry)

        # Write the tree
        if len(self.groups.top) > 0:
            f.write('tree(\n')
            f.write('"""\n')
            f.write(self.generateOldTree(self.groups.top, 1))
            f.write('"""\n')
            f.write(')\n\n')

        # Save forbidden structures, if present
        if self.forbidden is not None:
            entries = self.forbidden.entries.values()
            entries.sort(key=lambda x: x.label)
            for entry in entries:
                self.forbidden.saveEntry(f, entry, name='forbidden')
    
        f.close()

    def generateProductTemplate(self, reactants0):
        """
        Generate the product structures by applying the reaction template to
        the top-level nodes. For reactants defined by multiple structures, only
        the first is used here; it is assumed to be the most generic.
        """

        # First, generate a list of reactant structures that are actual
        # structures, rather than unions
        reactantStructures = []
        logging.log(1, "Generating template for products.")
        for reactant in reactants0:
            if isinstance(reactant, list):  reactants = [reactant[0]]
            else:                           reactants = [reactant]

            logging.log(1, "Reactants: {0}".format(reactants))
            for s in reactants:
                logging.log(1, "Reactant {0}".format(s))
                struct = s.item
                if isinstance(struct, LogicNode):
                    all_structures = struct.getPossibleStructures(self.groups.entries)
                    logging.log(1, 'Expanding logic node {0} to {1}'.format(s, all_structures))
                    reactantStructures.append(all_structures)
                    for p in all_structures:
                        logging.log(1, p.toAdjacencyList() )
                else:
                    reactantStructures.append([struct])
                    logging.log(1, struct.toAdjacencyList() )

        # Second, get all possible combinations of reactant structures
        reactantStructures = getAllCombinations(reactantStructures)
        
        # Third, generate all possible product structures by applying the
        # recipe to each combination of reactant structures
        # Note that bimolecular products are split by labeled atoms
        productStructures = []
        for reactantStructure in reactantStructures:
            productStructure = self.applyRecipe(reactantStructure, forward=True, unique=False)
            if productStructure:
                productStructures.append(productStructure)

        # Fourth, remove duplicates from the lists
        productStructureList = [[] for i in range(len(productStructures[0]))]
        for productStructure in productStructures:
            for i, struct in enumerate(productStructure):
                for s in productStructureList[i]:
                    try:
                        if s.isIdentical(struct): break
                    except KeyError:
                        logging.error(struct.toAdjacencyList())
                        logging.error(s.toAdjacencyList())
                        raise
                else:
                    productStructureList[i].append(struct)
                    
        logging.log(1, "Unique generated product structures:")
        logging.log(1, "\n".join([p[0].toAdjacencyList() for p in productStructures]))
        
        # Fifth, associate structures with product template
        productSet = []
        for index, products in enumerate(productStructureList):
            label = self.forwardTemplate.products[index]
            if len(products) == 1:
                entry = Entry(
                    label = label,
                    item = products[0],
                )
                self.groups.entries[entry.label] = entry
                productSet.append(entry)
            else:
                children = []
                counter = 0
                for product in products:
                    entry = Entry(
                        label = '{0}{1:d}'.format(label,counter+1),
                        item = product,
                    )                
                    children.append(entry)
                    self.groups.entries[entry.label] = entry
                    counter += 1
                
                # Enter the parent of the groups as a logicOr of all the products
                entry = Entry(
                    label = label,
                    item = LogicOr([child.label for child in children],invert=False),
                    children = children,
                )
                self.groups.entries[entry.label] = entry
                # Make this entry the parent of all its children
                for child in children:
                    child.parent = entry
                counter += 1
                productSet.append(entry)

        return productSet

    def hasRateRule(self, template):
        """
        Return ``True`` if a rate rule with the given `template` currently 
        exists, or ``False`` otherwise.
        """
        return self.rules.hasRule(template)

    def getRateRule(self, template):
        """
        Return the rate rule with the given `template`. Raises a 
        :class:`ValueError` if no corresponding entry exists.
        """
        entry = self.rules.getRule(template)
        if entry is None:
            raise ValueError('No entry for template {0}.'.format(template))
        return entry

    def addKineticsRulesFromTrainingSet(self, thermoDatabase=None):
        """
        For each reaction involving real reactants and products in the training
        set, add a rate rule for that reaction.
        """
        try:
            depository = self.getTrainingDepository()
        except:
            logging.info('Could not find training depository in family {0}.'.format(self.label))
            logging.info('Must be because you turned off the training depository.')
            return
        
        tentries = depository.entries
        
        index = max([e.index for e in self.rules.getEntries()] or [0]) + 1
        
        entries = depository.entries.values()
        entries.sort(key=lambda x: x.index)
        reverse_entries = []
        for entry in entries:
            try:        
                template = self.getReactionTemplate(entry.item)
            except UndeterminableKineticsError:
                # Some entries might be stored in the reverse direction for
                # this family; save them so we can try this
                reverse_entries.append(entry)
                continue
<<<<<<< HEAD

=======
            
            tentries[entry.index].item.is_forward = True
            
            assert isinstance(entry.data, Arrhenius)
>>>>>>> aaf3dcec
            data = deepcopy(entry.data)
            data.changeT0(1)
            
            if type(data) is Arrhenius:  # more specific than isinstance(data,Arrhenius) because we want to exclude inherited subclasses!
                data = data.toArrheniusEP()
            elif isinstance(data, StickingCoefficient):
                data = StickingCoefficientBEP( #todo: perhaps make a method StickingCoefficient.StickingCoefficientBEP analogous to Arrhenius.toArrheniusEP
                    A = deepcopy(data.A),
                    n = deepcopy(data.n),
                    alpha = 0,
                    E0 = deepcopy(data.Ea),
                    Tmin = deepcopy(data.Tmin),
                    Tmax = deepcopy(data.Tmax)
                    )
            elif isinstance(data, SurfaceArrhenius):
                data = SurfaceArrheniusBEP( #todo: perhaps make a method SurfaceArrhenius.toSurfaceArrheniusBEP analogous to Arrhenius.toArrheniusEP
                    A = deepcopy(data.A),
                    n = deepcopy(data.n),
                    alpha = 0,
                    E0 = deepcopy(data.Ea),
                    Tmin = deepcopy(data.Tmin),
                    Tmax = deepcopy(data.Tmax)
                    )
            else:
                raise NotImplementedError("Unexpected training kinetics type {} for {}".format(type(data), entry))

            
            new_entry = Entry(
                index = index,
                label = ';'.join([g.label for g in template]),
                item=Reaction(reactants=[g.item for g in template],
                                                   products=[]),
                data=data,
                rank = entry.rank,
                reference=entry.reference,
                shortDesc="Rate rule generated from training reaction {0}. ".format(entry.index) + entry.shortDesc,
                longDesc="Rate rule generated from training reaction {0}. ".format(entry.index) + entry.longDesc,
            )
            new_entry.data.comment = "From training reaction {1} used for {0}".format(';'.join([g.label for g in template]), entry.index)

            new_entry.data.A.value_si /= entry.item.degeneracy
            try:
                self.rules.entries[new_entry.label].append(new_entry)
            except KeyError:
                self.rules.entries[new_entry.label] = [new_entry]
            index += 1
        
        # Process the entries that are stored in the reverse direction of the
        # family definition
        for entry in reverse_entries:
            
            tentries[entry.index].item.is_forward = False
            
            assert isinstance(entry.data, Arrhenius)
            data = deepcopy(entry.data)
            data.changeT0(1)
            # Estimate the thermo for the reactants and products
            # trainingSet=True used later to does not allow species to match a liquid phase library and get corrected thermo which will affect reverse rate calculation
            item = Reaction(reactants=[Species(molecule=[m.molecule[0].copy(deep=True)], label=m.label) for m in entry.item.reactants],
                             products=[Species(molecule=[m.molecule[0].copy(deep=True)], label=m.label) for m in entry.item.products])
            for reactant in item.reactants:
                reactant.generate_resonance_structures()
                reactant.thermo = thermoDatabase.getThermoData(reactant, trainingSet=True)
            for product in item.products:
                product.generate_resonance_structures()
                product.thermo = thermoDatabase.getThermoData(product,trainingSet=True)
            # Now that we have the thermo, we can get the reverse k(T)
            item.kinetics = data
            data = item.generateReverseRateCoefficient()
            
            item = TemplateReaction(reactants=[m.molecule[0].copy(deep=True) for m in entry.item.products], 
                                               products=[m.molecule[0].copy(deep=True) for m in entry.item.reactants])
            template = self.getReactionTemplate(item)

            item.template = self.getReactionTemplateLabels(item)
            new_degeneracy = self.calculateDegeneracy(item)

            new_entry = Entry(
                index = index,
                label = ';'.join([g.label for g in template]),
                item=Reaction(reactants=[g.item for g in template],
                                                   products=[]),
                data = data.toArrheniusEP(),
                rank = entry.rank,
                reference=entry.reference,
                shortDesc="Rate rule generated from training reaction {0}. ".format(entry.index) + entry.shortDesc,
                longDesc="Rate rule generated from training reaction {0}. ".format(entry.index) + entry.longDesc,
            )
            new_entry.data.comment = "From training reaction {1} used for {0}".format(';'.join([g.label for g in template]), entry.index)

            new_entry.data.A.value_si /= new_degeneracy
            try:
                self.rules.entries[new_entry.label].append(new_entry)
            except KeyError:
                self.rules.entries[new_entry.label] = [new_entry]
            index += 1
    
    def getRootTemplate(self):
        """
        Return the root template for the reaction family. Most of the time this
        is the top-level nodes of the tree (as stored in the 
        :class:`KineticsGroups` object), but there are a few exceptions (e.g.
        R_Recombination).
        """
        if len(self.forwardTemplate.reactants) > len(self.groups.top):
            return self.forwardTemplate.reactants
        else:
            return self.groups.top
    
    def fillKineticsRulesByAveragingUp(self, verbose=False):
        """
        Fill in gaps in the kinetics rate rules by averaging child nodes
        recursively starting from the top level root template.
        """
        
        self.rules.fillRulesByAveragingUp(self.getRootTemplate(), {}, verbose)

    def applyRecipe(self, reactantStructures, forward=True, unique=True):
        """
        Apply the recipe for this reaction family to the list of
        :class:`Molecule` objects `reactantStructures`. The atoms
        of the reactant structures must already be tagged with the appropriate
        labels. Returns a list of structures corresponding to the products
        after checking that the correct number of products was produced.
        """

        # There is some hardcoding of reaction families in this function, so
        # we need the label of the reaction family for this
        label = self.label.lower()

        # Merge reactant structures into single structure
        # Also copy structures so we don't modify the originals
        # Since the tagging has already occurred, both the reactants and the
        # products will have tags
        if isinstance(reactantStructures[0], Group):
            reactantStructure = Group()
        else:
            reactantStructure = Molecule()
        for s in reactantStructures:
            reactantStructure = reactantStructure.merge(s.copy(deep=True))

        if forward:
            # Hardcoding of reaction family for radical recombination (colligation)
            # because the two reactants are identical, they have the same tags
            # In this case, we must change the labels from '*' and '*' to '*1' and
            # '*2'
            if label == 'r_recombination':
                identicalCenterCounter = 0
                for atom in reactantStructure.atoms:
                    if atom.label == '*':
                        identicalCenterCounter += 1
                        atom.label = '*' + str(identicalCenterCounter)
                if identicalCenterCounter != 2:
                    raise KineticsError(
                        'Trying to apply recipe for reaction family {}: Only one occurrence of "*" found.'.format(label)
                    )
            # Hardcoding of reaction family for peroxyl disproportionation
            # '*1' and '*2' have to be changed to '*3' and '*4' for the second reactant
            elif label == 'peroxyl_disproportionation':
                identicalCenterCounter1 = identicalCenterCounter2 = 0
                for atom in reactantStructure.atoms:
                    if atom.label == '*1':
                        identicalCenterCounter1 += 1
                        if identicalCenterCounter1 > 1:
                            atom.label = '*3'
                    elif atom.label == '*2':
                        identicalCenterCounter2 += 1
                        if identicalCenterCounter2 > 1:
                            atom.label = '*4'
                msg = 'Trying to apply recipe for reaction family {}:'.format(label)
                error = False
                if identicalCenterCounter1 != 2:
                    msg += ' Only one occurrence of "*1" found.'
                    error = True
                if identicalCenterCounter2 != 2:
                    msg += ' Only one occurrence of "*2" found.'
                    error = True
                if error:
                    raise KineticsError(msg)
            # Hardcoding of reaction family for bimolecular hydroperoxide decomposition
            # '*2' has to be changed to '*4' for the second reactant and '*1' has to be
            # changed to '*6'. '*3' has to be changed to '*5' for the first reactant.
            # '*5' and '*6' do no participate in the reaction but are required for
            # relabeling in the reverse direction.
            elif label == 'bimolec_hydroperoxide_decomposition':
                identicalCenterCounter1 = identicalCenterCounter2 = identicalCenterCounter3 = 0
                for atom in reactantStructure.atoms:
                    if atom.label == '*1':
                        identicalCenterCounter1 += 1
                        if identicalCenterCounter1 > 1:
                            atom.label = '*6'
                    elif atom.label == '*2':
                        identicalCenterCounter2 += 1
                        if identicalCenterCounter2 > 1:
                            atom.label = '*4'
                    elif atom.label == '*3':
                        identicalCenterCounter3 += 1
                        if identicalCenterCounter3 == 1:
                            atom.label = '*5'
                msg = 'Trying to apply recipe for reaction family {}:'.format(label)
                error = False
                if identicalCenterCounter1 != 2:
                    msg += ' Only one occurrence of "*1" found.'
                    error = True
                if identicalCenterCounter2 != 2:
                    msg += ' Only one occurrence of "*2" found.'
                    error = True
                if identicalCenterCounter3 != 2:
                    msg += ' Only one occurrence of "*3" found.'
                    error = True
                if error:
                    raise KineticsError(msg)

            # Generate the product structure by applying the recipe
            self.forwardRecipe.applyForward(reactantStructure, unique)
        else:
            self.reverseRecipe.applyForward(reactantStructure, unique)

        if not reactantStructure.props['validAromatic']:
            if isinstance(reactantStructure, Molecule):
                # For molecules, kekulize the product to redistribute bonds appropriately
                reactantStructure.kekulize()
            else:
                # For groups, we ignore the product template for a purely aromatic group
                # If there is an analagous aliphatic group in the family, then the product template will be identical
                # There should NOT be any families that consist solely of aromatic reactant templates
                return []
        productStructure = reactantStructure

        if not forward:
            # Hardcoding of reaction family for reverse of radical recombination
            # (Unimolecular homolysis)
            # Because the two products are identical, they should the same tags
            # In this case, we must change the labels from '*1' and '*2' to '*' and
            # '*'
            if label == 'r_recombination':
                for atom in productStructure.atoms:
                    if atom.label == '*1' or atom.label == '*2':
                        atom.label = '*'
            # Hardcoding of reaction family for reverse of peroxyl disproportionation
            # Labels '*3' and '*4' have to be changed back to '*1' and '*2'
            elif label == 'peroxyl_disproportionation':
                for atom in productStructure.atoms:
                    if atom.label == '*3':
                        atom.label = '*1'
                    elif atom.label == '*4':
                        atom.label = '*2'
            # Hardcoding of reaction family for bimolecular hydroperoxide decomposition
            # '*5' has to be changed back to '*3', '*6' has to be changed to '*1', and
            # '*4' has to be changed to '*2'
            elif label == 'bimolec_hydroperoxide_decomposition':
                for atom in productStructure.atoms:
                    if atom.label == '*5':
                        atom.label = '*3'
                    elif atom.label == '*6':
                        atom.label = '*1'
                    elif atom.label == '*4':
                        atom.label = '*2'

        # If reaction family is its own reverse, relabel atoms
        # This allows comparison of the product species to forbidden
        #  structures which are labeled as reactants.
        # Unfortunately, this means that reaction family info is
        #  hardcoded, so this must be updated if the database changes.
        if not self.reverseTemplate:
            # Get atom labels for products
            atomLabels = {}
            for atom in productStructure.atoms:
                if atom.label != '':
                    atomLabels[atom.label] = atom

            if label == 'h_abstraction':
                # '*2' is the H that migrates
                # it moves from '*1' to '*3'
                atomLabels['*1'].label = '*3'
                atomLabels['*3'].label = '*1'

            elif label == 'intra_h_migration':
                # '*3' is the H that migrates
                # swap the two ends between which the H moves
                atomLabels['*1'].label = '*2'
                atomLabels['*2'].label = '*1'
                # reverse all the atoms in the chain between *1 and *2
                highest = len(atomLabels)
                if highest > 4:
                    # swap *4 with *5
                    atomLabels['*4'].label = '*5'
                    atomLabels['*5'].label = '*4'
                if highest > 6:
                    # swap *6 with the highest, etc.
                    for i in range(6, highest+1):
                        atomLabels['*{0:d}'.format(i)].label = '*{0:d}'.format(6+highest-i)
                        
            elif label == 'intra_ene_reaction':
                # Labels for nodes are swapped
                atomLabels['*1'].label = '*2'
                atomLabels['*2'].label = '*1'
                atomLabels['*3'].label = '*5'
                atomLabels['*5'].label = '*3'

            elif label == '6_membered_central_c-c_shift':
                # Labels for nodes are swapped
                atomLabels['*1'].label = '*3'
                atomLabels['*3'].label = '*1'
                atomLabels['*4'].label = '*6'
                atomLabels['*6'].label = '*4'

            elif label == '1,2_shiftc':
                # Labels for nodes are swapped
                atomLabels['*2'].label = '*3'
                atomLabels['*3'].label = '*2'

            elif label == 'intra_r_add_exo_scission':
                # Labels for nodes are swapped
                atomLabels['*1'].label = '*3'
                atomLabels['*3'].label = '*1'

            elif label == 'intra_substitutions_isomerization':
                # Swap *2 and *3
                atomLabels['*2'].label = '*3'
                atomLabels['*3'].label = '*2'

        if not forward:
            template = self.reverseTemplate
        else:
            template = self.forwardTemplate

        # Split product structure into multiple species if necessary
        productStructures = productStructure.split()

        # Make sure we've made the expected number of products
        if len(template.products) != len(productStructures):
            # We have a different number of products than expected by the template.
            # By definition this means that the template is not a match, so
            # we return None to indicate that we could not generate the product
            # structures
            # We need to think this way in order to distinguish between
            # intermolecular and intramolecular versions of reaction families,
            # which will have very different kinetics
            # Unfortunately this may also squash actual errors with malformed
            # reaction templates
            return None

        # Remove vdW bonds
        for struct in productStructures:
            struct.removeVanDerWaalsBonds()

        # Make sure we don't create a different net charge between reactants and products
        reactant_net_charge = product_net_charge = 0
        for struc in reactantStructures:
            struc.update()
            reactant_net_charge += struc.getNetCharge()

        for struct in productStructures:
            # If product structures are Molecule objects, update their atom types
            # If product structures are Group objects and the reaction is in certain families
            # (families with charged substances), the charge of structures will be updated
            if isinstance(struct, Molecule):
                struct.update()
            elif isinstance(struct, Group):
                struct.resetRingMembership()
                if label in ['1,2_insertion_co', 'r_addition_com', 'co_disproportionation',
                             'intra_no2_ono_conversion', 'lone_electron_pair_bond']:
                    struct.update_charge()
            else:
                raise TypeError('Expecting Molecule or Group object, not {0}'.format(struct.__class__.__name__))
            product_net_charge += struc.getNetCharge()
        if reactant_net_charge != product_net_charge:
            logging.debug('The net charge of the reactants {0} differs from the net charge of the products {1} in'
                          ' reaction family {2}. Not generating this reaction.'.format(
                           reactant_net_charge,product_net_charge,self.label))
            return None
        # The following check should be removed once RMG can process charged species
        # This is applied only for :class:Molecule (not for :class:Group which is allowed to have a nonzero net charge)
        if any([structure.getNetCharge() for structure in reactantStructures + productStructures])\
                and isinstance(struc, Molecule):
            logging.debug('A net charged species was formed when reacting {0} to form {1} in'
                          ' reaction family {2}. Not generating this reaction.'.format(
                           reactant_net_charge,product_net_charge,self.label))
            return None

        # If there are two product structures, place the one containing '*1' first
        if len(productStructures) == 2:
            if not productStructures[0].containsLabeledAtom('*1') and\
                    productStructures[1].containsLabeledAtom('*1'):
                productStructures.reverse()
        # If there are three product structures, sort them based on the lowest number label in each structure
        elif len(productStructures) == 3:
            lowest_labels = []
            for struct in productStructures:
                # Extract digits from labels and convert others (e.g., "*") to empty strings
                labels = [''.join(c for c in label if c.isdigit()) for label in struct.getLabeledAtoms().keys()]
                # Convert digits to integers and remove empty strings
                labels = [int(label) for label in labels if label]
                lowest_labels.append(min(labels))
            productStructures = [s for _, s in sorted(zip(lowest_labels, productStructures))]
            
        # Return the product structures
        return productStructures

    def __generateProductStructures(self, reactantStructures, maps, forward):
        """
        For a given set of `reactantStructures` and a given set of `maps`,
        generate and return the corresponding product structures. The
        `reactantStructures` parameter should be given in the order the
        reactants are stored in the reaction family template. The `maps`
        parameter is a list of mappings of the top-level tree node of each
        *template* reactant to the corresponding *structure*. This function
        returns a list of the product structures.
        """
        
        # Clear any previous atom labeling from all reactant structures
        for struct in reactantStructures: struct.clearLabeledAtoms()

        # Tag atoms with labels
        for m in maps:
            for reactantAtom, templateAtom in m.iteritems():
                reactantAtom.label = templateAtom.label

        # Check that reactant structures are allowed in this family
        # If not, then stop
        for struct in reactantStructures:
            if self.isMoleculeForbidden(struct):
                raise ForbiddenStructureException()

        # Generate the product structures by applying the forward reaction recipe
        try:
            productStructures = self.applyRecipe(reactantStructures, forward=forward)
            if not productStructures: return None
        except (InvalidActionError, KekulizationError):
            # If unable to apply the reaction recipe, then return no product structures
            return None
        except ActionError:
            logging.error(
                'Could not generate product structures for reaction family {0} in {1} direction'.format(
                    self.label, 'forward' if forward else 'reverse'))
            logging.info('Reactant structures:')
            for struct in reactantStructures:
                logging.info('{0}\n{1}\n'.format(struct, struct.toAdjacencyList()))
            raise

        # Apply the generated species constraints (if given)
        for struct in productStructures:
            if self.isMoleculeForbidden(struct):
                raise ForbiddenStructureException() 
            if failsSpeciesConstraints(struct):
                raise ForbiddenStructureException() 
                
        return productStructures

    def isMoleculeForbidden(self, molecule):
        """
        Return ``True`` if the molecule is forbidden in this family, or
        ``False`` otherwise. 
        """

        # check family-specific forbidden structures 
        if self.forbidden is not None and self.forbidden.isMoleculeForbidden(molecule):
            return True
<<<<<<< HEAD
        # check RMG globally forbidden structures
        if forbidden_structures is not None and forbidden_structures.isMoleculeForbidden(molecule):
            return True
=======


>>>>>>> aaf3dcec
        return False

    def __createReaction(self, reactants, products, is_forward):
        """
        Create and return a new :class:`Reaction` object containing the
        provided `reactants` and `products` as lists of :class:`Molecule`
        objects.
        """

        # Make sure the products are in fact different than the reactants
        if isomorphic_species_lists(reactants, products):
            return None

        # Create and return template reaction object
        reaction = TemplateReaction(
            reactants = reactants if is_forward else products,
            products = products if is_forward else reactants,
            degeneracy = 1,
            reversible = self.reversible,
            family = self.label,
            is_forward = is_forward,
        )
        
        # Store the labeled atoms so we can recover them later
        # (e.g. for generating reaction pairs and templates)
        labeledAtoms = []
        for reactant in reaction.reactants:
            for label, atom in reactant.getLabeledAtoms().items():
                labeledAtoms.append((label, atom))
        reaction.labeledAtoms = labeledAtoms
        
        return reaction

    def __matchReactantToTemplate(self, reactant, templateReactant):
        """
        Return a complete list of the mappings if the provided reactant 
        matches the provided template reactant, or an empty list if not.
        """

        if isinstance(templateReactant, list): templateReactant = templateReactant[0]
        struct = templateReactant.item
        
        reactantContainsSurfaceSite = reactant.containsSurfaceSite()

        if isinstance(struct, LogicNode):
            mappings = []
            for child_structure in struct.getPossibleStructures(self.groups.entries):
                if child_structure.containsSurfaceSite() != reactantContainsSurfaceSite:
                    # An adsorbed template can't match a gas-phase species and vice versa
                    continue
                mappings.extend(reactant.findSubgraphIsomorphisms(child_structure))
            return mappings
        elif isinstance(struct, Group):
            if struct.containsSurfaceSite() != reactantContainsSurfaceSite:
                # An adsorbed template can't match a gas-phase species and vice versa
                return []
            return reactant.findSubgraphIsomorphisms(struct)
        else:
            raise NotImplementedError("Not expecting template of type {}".format(type(struct)))

    def generateReactions(self, reactants, products=None, prod_resonance=True):
        """
        Generate all reactions between the provided list of one, two, or three
        `reactants`, which should be either single :class:`Molecule` objects
        or lists of same. Does not estimate the kinetics of these reactions
        at this time. Returns a list of :class:`TemplateReaction` objects
        using :class:`Molecule` objects for both reactants and products
        The reactions are constructed such that the forward direction is
        consistent with the template of this reaction family.

        Args:
            reactants (list):                List of Molecules to react.
            products (list, optional):       List of Molecules or Species of desired product structures.
            prod_resonance (bool, optional): Flag to generate resonance structures for product checking.
                Defaults to True, resonance structures are compared.

        Returns:
            List of all reactions containing Molecule objects with the
            specified reactants and products within this family.
            Degenerate reactions are returned as separate reactions.
        """
        reactionList = []

        # Forward direction (the direction in which kinetics is defined)
        reactionList.extend(
            self.__generateReactions(reactants, products=products, forward=True, prod_resonance=prod_resonance))

        if not self.ownReverse and self.reversible:
            # Reverse direction (the direction in which kinetics is not defined)
            reactionList.extend(
                self.__generateReactions(reactants, products=products, forward=False, prod_resonance=prod_resonance))

        return reactionList

    def addReverseAttribute(self, rxn, react_non_reactive=True):
        """
        For rxn (with species' objects) from families with ownReverse, this method adds a `reverse`
        attribute that contains the reverse reaction information (like degeneracy)

        Returns `True` if successful and `False` if the reverse reaction is forbidden.
        Will raise a `KineticsError` if unsuccessful for other reasons.
        """
        if self.ownReverse and all([spc.has_reactive_molecule() for spc in rxn.products]):
            # Check if the reactants are the same
            sameReactants = 0
            if len(rxn.products) == 2 and rxn.products[0].isIsomorphic(rxn.products[1]):
                sameReactants = 2
            elif len(rxn.products) == 3:
                same_01 = rxn.products[0].isIsomorphic(rxn.products[1])
                same_02 = rxn.products[0].isIsomorphic(rxn.products[2])
                if same_01 and same_02:
                    sameReactants = 3
                elif same_01 or same_02:
                    sameReactants = 2
                elif rxn.products[1].isIsomorphic(rxn.products[2]):
                    sameReactants = 2

            reactionList = self.__generateReactions([spc.molecule for spc in rxn.products],
                                                    products=rxn.reactants, forward=True,
                                                    react_non_reactive=react_non_reactive)
            reactions = find_degenerate_reactions(reactionList, sameReactants, kinetics_family=self)
            if len(reactions) == 0:
                logging.error("Expecting one matching reverse reaction, not zero in reaction family {0} for forward reaction {1}.\n".format(self.label, str(rxn)))
                logging.error("There is likely a bug in the RMG-database kinetics reaction family involving a missing group, missing atomlabels, forbidden groups, etc.")
                for reactant in rxn.reactants:
                    logging.info("Reactant")
                    logging.info(reactant.toAdjacencyList())
                for product in rxn.products:
                    logging.info("Product")
                    logging.info(product.toAdjacencyList())
                logging.error("Debugging why no reaction was found...")
                logging.error("Checking whether the family's forbidden species have affected reaction generation...")
                # Set family's forbidden structures to empty for now to see if reaction gets generated...
                # Note that it is not necessary to check global forbidden structures, because this reaction would not have
                # been formed in the first place.
                tempObject = self.forbidden
                self.forbidden = ForbiddenStructures()  # Initialize with empty one
                try:
                    reactionList = self.__generateReactions([spc.molecule for spc in rxn.products],
                                                            products=rxn.reactants, forward=True,
                                                            react_non_reactive=react_non_reactive)
                    reactions = find_degenerate_reactions(reactionList, sameReactants, kinetics_family=self)
                finally:
                    self.forbidden = tempObject
                if len(reactions) == 1 or (len(reactions) > 1 and all([reactions[0].isIsomorphic(other, checkTemplateRxnProducts=True) for other in reactions])):
                    logging.error("Error was fixed, the product is a forbidden structure when used as a reactant in the reverse direction.")
                    # This reaction should be forbidden in the forward direction as well
                    return False
                else:
                    logging.error("Still experiencing error: Expecting one matching reverse reaction, not {0} in reaction family {1} for forward reaction {2}.\n".format(len(reactions), self.label, str(rxn)))
                    raise KineticsError("Did not find reverse reaction in reaction family {0} for reaction {1}.".format(self.label, str(rxn)))
            elif len(reactions) > 1 and not all([reactions[0].isIsomorphic(other, checkTemplateRxnProducts=True) for other in reactions]):
                logging.error("Expecting one matching reverse reaction. Recieved {0} reactions with multiple non-isomorphic ones in reaction family {1} for forward reaction {2}.\n".format(len(reactions), self.label, str(rxn)))
                logging.info("Found the following reverse reactions")
                for rxn0 in reactions:
                    logging.info(str(rxn0))
                    for reactant in rxn0.reactants:
                        logging.info("Reactant")
                        logging.info(reactant.toAdjacencyList())
                    for product in rxn0.products:
                        logging.info("Product")
                        logging.info(product.toAdjacencyList())
                raise KineticsError("Found multiple reverse reactions in reaction family {0} for reaction {1}, likely due to inconsistent resonance structure generation".format(self.label, str(rxn)))
            else:
                rxn.reverse = reactions[0]
                return True

    def calculateDegeneracy(self, reaction):
        """
        For a `reaction`  with `Molecule` or `Species` objects given in the direction in which
        the kinetics are defined, compute the reaction-path degeneracy.

        This method by default adjusts for double counting of identical reactants. 
        This should only be adjusted once per reaction. To not adjust for 
        identical reactants (since you will be reducing them later in the algorithm), add
        `ignoreSameReactants= True` to this method.
        """
        # Check if the reactants are the same
        # If they refer to the same memory address, then make a deep copy so
        # they can be manipulated independently
        reactants = reaction.reactants
        same_reactants = 0
        if len(reactants) == 2:
            if reactants[0] is reactants[1]:
                reactants[1] = reactants[1].copy(deep=True)
                same_reactants = 2
            elif reactants[0].isIsomorphic(reactants[1]):
                same_reactants = 2
        elif len(reactants) == 3:
            same_01 = reactants[0] is reactants[1]
            same_02 = reactants[0] is reactants[2]
            if same_01 and same_02:
                same_reactants = 3
                reactants[1] = reactants[1].copy(deep=True)
                reactants[2] = reactants[2].copy(deep=True)
            elif same_01:
                same_reactants = 2
                reactants[1] = reactants[1].copy(deep=True)
            elif same_02:
                same_reactants = 2
                reactants[2] = reactants[2].copy(deep=True)
            elif reactants[1] is reactants[2]:
                same_reactants = 2
                reactants[2] = reactants[2].copy(deep=True)
            else:
                same_01 = reactants[0].isIsomorphic(reactants[1])
                same_02 = reactants[0].isIsomorphic(reactants[2])
                if same_01 and same_02:
                    same_reactants = 3
                elif same_01 or same_02:
                    same_reactants = 2
                elif reactants[1].isIsomorphic(reactants[2]):
                    same_reactants = 2

        # Label reactant atoms for proper degeneracy calculation
        ensure_independent_atom_ids(reactants, resonance=True)
        molecule_combos = generate_molecule_combos(reactants)

        reactions = []
        for combo in molecule_combos:
            reactions.extend(self.__generateReactions(combo, products=reaction.products, forward=True,
                                                      react_non_reactive=True))

        # remove degenerate reactions
        reactions = find_degenerate_reactions(reactions, same_reactants, template=reaction.template, kinetics_family=self)

        # log issues
        if len(reactions) != 1:
            for reactant in reaction.reactants:
                logging.error("Reactant: {0!r}".format(reactant))
            for product in reaction.products:
                logging.error("Product: {0!r}".format(product))
            raise KineticsError(('Unable to calculate degeneracy for reaction {0} '
                                 'in reaction family {1}. Expected 1 reaction '
                                 'but generated {2}').format(reaction, self.label, len(reactions)))
        return reactions[0].degeneracy
        
    def __generateReactions(self, reactants, products=None, forward=True, prod_resonance=True,
                            react_non_reactive=False):
        """
        Generate a list of all the possible reactions of this family between
        the list of `reactants`. The number of reactants provided must match
        the number of reactants expected by the template, or this function
        will return an empty list. Each item in the list of reactants should
        be a list of :class:`Molecule` objects, each representing a resonance
        structure of the species of interest.
        
        This method returns all reactions, and degenerate reactions can then be
        found using `rmgpy.data.kinetics.common.find_degenerate_reactions`.

        Args:
            reactants:          List of Molecules to react
            products:           List of Molecules or Species of desired product structures (optional)
            forward:            Flag to indicate whether the forward or reverse template should be applied (optional)
                                Default is True, forward template is used
            prod_resonance:     Flag to generate resonance structures for product checking (optional)
                                Default is True, resonance structures are compared
            react_non_reactive: Flag to generate reactions between unreactive molecules (optional)
                                Default is False, reactions involving unreactive molecules are not generated

        Returns:
            List of all reactions containing Molecule objects with the
                specified reactants and products within this family.
            Degenerate reactions are returned as separate reactions.
        """

        rxnList = []

        # Wrap each reactant in a list if not already done (this is done to 
        # allow for passing multiple resonance structures for each molecule)
        # This also makes a copy of the reactants list so we don't modify the
        # original
        reactants = [reactant if isinstance(reactant, list) else [reactant] for reactant in reactants]

        if forward:
            template = self.forwardTemplate
        elif self.reverseTemplate is None:
            return []
        else:
            template = self.reverseTemplate

        # Unimolecular reactants: A --> products
        if len(reactants) == 1 and len(template.reactants) == 1:

            # Iterate over all resonance isomers of the reactant
            for molecule in reactants[0]:
                if molecule.reactive or react_non_reactive:  # don't react non representative resonance isomers unless
                    # explicitly desired (e.g., when called from calculateDegeneracy)
                    mappings = self.__matchReactantToTemplate(molecule, template.reactants[0])
                    for map in mappings:
                        reactantStructures = [molecule]
                        try:
                            productStructures = self.__generateProductStructures(reactantStructures, [map], forward)
                        except ForbiddenStructureException:
                            pass
                        else:
                            if productStructures is not None:
                                rxn = self.__createReaction(reactantStructures, productStructures, forward)
                                if rxn: rxnList.append(rxn)

        # Bimolecular reactants: A + B --> products
        elif len(reactants) == 2 and len(template.reactants) == 2:

            moleculesA = reactants[0]
            moleculesB = reactants[1]
            
            # ToDo: try to remove this hard-coding of reaction family name..
            if 'adsorption' in self.label.lower() and forward:
                if moleculesA[0].containsSurfaceSite() and moleculesB[0].containsSurfaceSite():
                    "Can't adsorb something that's already adsorbed. Both reactants either contain or are a surface site"
                    return []

            # Iterate over all resonance isomers of the reactant
            for moleculeA in moleculesA:
                for moleculeB in moleculesB:
                    if (moleculeA.reactive and moleculeB.reactive) or react_non_reactive:

                        # Reactants stored as A + B
                        mappingsA = self.__matchReactantToTemplate(moleculeA, template.reactants[0])
                        mappingsB = self.__matchReactantToTemplate(moleculeB, template.reactants[1])

                        # Iterate over each pair of matches (A, B)
                        for mapA in mappingsA:
                            for mapB in mappingsB:
                                # Reverse the order of reactants in case we have a family with only one reactant tree
                                # that can produce different products depending on the order of reactants
                                reactantStructures = [moleculeB, moleculeA]
                                try:
                                    productStructures = self.__generateProductStructures(reactantStructures, [mapB, mapA], forward)
                                except ForbiddenStructureException:
                                    pass
                                else:
                                    if productStructures is not None:
                                        rxn = self.__createReaction(reactantStructures, productStructures, forward)
                                        if rxn: rxnList.append(rxn)

                        # Only check for swapped reactants if they are different
                        if reactants[0] is not reactants[1]:

                            # Reactants stored as B + A
                            mappingsA = self.__matchReactantToTemplate(moleculeA, template.reactants[1])
                            mappingsB = self.__matchReactantToTemplate(moleculeB, template.reactants[0])

                            # Iterate over each pair of matches (A, B)
                            for mapA in mappingsA:
                                for mapB in mappingsB:
                                    reactantStructures = [moleculeA, moleculeB]
                                    try:
                                        productStructures = self.__generateProductStructures(reactantStructures, [mapA, mapB], forward)
                                    except ForbiddenStructureException:
                                        pass
                                    else:
                                        if productStructures is not None:
                                            rxn = self.__createReaction(reactantStructures, productStructures, forward)
                                            if rxn: rxnList.append(rxn)
<<<<<<< HEAD

        # Termolecular reactants: A + B + C --> products
        elif len(reactants) == 2 and len(template.reactants) == 3:
            """
            Two reactants but a termoleculare template.
            Could be A + X + X <=> BX + CX (dissociative adsorption)
            or A + X + X <=> AXX (bidentate adsorption)
            in which case, if one of the two reactants is an X
            then we have a match and can just use it twice.
            """
            templateSites = [r for r in template.reactants if r.item.isSurfaceSite()]
            if len(templateSites) == 2:
                "Two surface sites in template. If there's a site in the reactants, use it twice."
                if reactants[0][0].isSurfaceSite() and not reactants[1][0].isSurfaceSite():
                    site1 = reactants[0][0]
                    site2 = deepcopy(reactants[0][0])
                    adsorbateMolecules = reactants[1]
                    reactants.append([site2])
                elif reactants[1][0].isSurfaceSite() and not reactants[0][0].isSurfaceSite():
                    site1 = reactants[1][0]
                    site2 = deepcopy(reactants[1][0])
                    adsorbateMolecules = reactants[0]
                    reactants.append([site2])
                else:
                    "No reaction with these reactants in this template"
                    return []

                if adsorbateMolecules[0].containsSurfaceSite():
                    "An adsorbed molecule can't adsorb again"
                    return []

                for r in template.reactants:
                    if not r.item.isSurfaceSite():
                        templateAdsorbate = r
                        break
                else:
                    raise KineticsError("Couldn't find non-site in template {0!r}".format(template))

                mappingsA = self.__matchReactantToTemplate(site1, templateSites[0])
                mappingsB = self.__matchReactantToTemplate(site2, templateSites[1])
                for adsorbateMolecule in adsorbateMolecules:
                    mappingsC = self.__matchReactantToTemplate(adsorbateMolecule, templateAdsorbate)
                    for mapA, mapB, mapC in itertools.product(mappingsA, mappingsB, mappingsC):
                        reactantStructures = [site1, site2, adsorbateMolecule]  # should be in same order as reaction template recipe?
                        try:
                            productStructures = self.__generateProductStructures(reactantStructures, [mapA, mapB, mapC], forward)
                        except ForbiddenStructureException:
                            pass
                        else:
                            if productStructures is not None:
                                rxn = self.__createReaction(reactantStructures, productStructures, forward)
                                if rxn: rxnList.append(rxn)
            else:
                raise NotImplementedError("Termolecluar template not containing two surface sites")

        elif len(reactants) == 3 and len(template.reactants) == 3:
            """
            Three reactants and a termolecular template.
            Could be A + X + X <=> BX + CX (dissociative adsorption)
            or A + X + X <=> AXX (bidentate adsorption)
            that was first found in the reverse direction
            and so is being passed in with all three reactants identified.
            """
            templateSites = [r for r in template.reactants if r.item.isSurfaceSite()]
            if len(templateSites) == 2:
                "Should be 2 surface sites in reactants too. Find them, and find mappings of the other"
                m1, m2, m3 = (r[0] for r in reactants)
                if m1.isSurfaceSite() and m2.isSurfaceSite() and not m3.isSurfaceSite():
                    site1, site2 = m1, m2
                    adsorbateMolecules = reactants[2]
                elif m1.isSurfaceSite() and not m2.isSurfaceSite() and m3.isSurfaceSite():
                    site1, site2 = m1, m3
                    adsorbateMolecules = reactants[1]
                elif not m1.isSurfaceSite() and m2.isSurfaceSite() and m3.isSurfaceSite():
                    site1, site2 = m2, m3
                    adsorbateMolecules = reactants[0]
                else:
                    raise NotImplementedError("Three reactants not containing two surface sites")

                if adsorbateMolecules[0].containsSurfaceSite():
                    "An adsorbed molecule can't adsorb again"
                    return []

                for r in template.reactants:
                    if not r.item.isSurfaceSite():
                        templateAdsorbate = r
                        break
                else:
                    raise KineticsError("Couldn't find non-site in template {0!r}".format(template))

                mappingsA = self.__matchReactantToTemplate(site1, templateSites[0])
                mappingsB = self.__matchReactantToTemplate(site2, templateSites[1])
                for adsorbateMolecule in adsorbateMolecules:
                    mappingsC = self.__matchReactantToTemplate(adsorbateMolecule, templateAdsorbate)
                    # this just copied/pasted from above - not checked
                    for mapA, mapB, mapC in itertools.product(mappingsA, mappingsB, mappingsC):
                        reactantStructures = [site1, site2, adsorbateMolecule]
                        try:
                            productStructures = self.__generateProductStructures(reactantStructures, [mapA, mapB, mapC], forward)
                        except ForbiddenStructureException:
                            pass
                        else:
                            if productStructures is not None:
                                rxn = self.__createReaction(reactantStructures, productStructures, forward)
                                if rxn: rxnList.append(rxn)

            else:
                raise NotImplementedError("Termolecluar template not containing two surface sites")

        # ToDo: try to remove this hard-coding of reaction family name..
        if not forward and 'adsorption' in self.label.lower():
            # Desorption should have desorbed something (else it was probably bidentate)
            # so delete reactions that don't make a gas-phase desorbed product
            prunedList = []
            for reaction in rxnList:
                for reactant in reaction.reactants:
                    if not reactant.containsSurfaceSite():
                        # found a desorbed species, we're ok
                        prunedList.append(reaction)
                        break
                else:  # didn't break, so all species still adsorbed
                    logging.info("Removing {} reaction {!s} with no desorbed species".format(self.label, reaction))
                    continue  # to next reaction immediately
            rxnList = prunedList

=======
        
        # Trimolecular reactants: A + B + C --> products
        elif len(reactants) == 3 and len(template.reactants) == 3:

            moleculesA = reactants[0]
            moleculesB = reactants[1]
            moleculesC = reactants[2]

            # Iterate over all resonance isomers of the reactants
            for moleculeA in moleculesA:
                for moleculeB in moleculesB:
                    for moleculeC in moleculesC:

                        def generate_products_and_reactions(order):
                            """
                            order = (0, 1, 2) corresponds to reactants stored as A + B + C, etc.
                            """
                            _mappingsA = self.__matchReactantToTemplate(moleculeA, template.reactants[order[0]])
                            _mappingsB = self.__matchReactantToTemplate(moleculeB, template.reactants[order[1]])
                            _mappingsC = self.__matchReactantToTemplate(moleculeC, template.reactants[order[2]])

                            # Iterate over each pair of matches (A, B, C)
                            for _mapA in _mappingsA:
                                for _mapB in _mappingsB:
                                    for _mapC in _mappingsC:
                                        _reactantStructures = [moleculeA, moleculeB, moleculeC]
                                        _maps = [_mapA, _mapB, _mapC]
                                        # Reorder reactants in case we have a family with fewer reactant trees than
                                        # reactants and different reactant orders can produce different products
                                        _reactantStructures = [_reactantStructures[_i] for _i in order]
                                        _maps = [_maps[_i] for _i in order]
                                        try:
                                            _productStructures = self.__generateProductStructures(_reactantStructures,
                                                                                                  _maps,
                                                                                                  forward)
                                        except ForbiddenStructureException:
                                            pass
                                        else:
                                            if _productStructures is not None:
                                                _rxn = self.__createReaction(_reactantStructures,
                                                                             _productStructures,
                                                                             forward)
                                                if _rxn: rxnList.append(_rxn)

                        # Reactants stored as A + B + C
                        generate_products_and_reactions((0, 1, 2))

                        # Only check for swapped reactants if they are different
                        if reactants[1] is not reactants[2]:
                            # Reactants stored as A + C + B
                            generate_products_and_reactions((0, 2, 1))
                        if reactants[0] is not reactants[1]:
                            # Reactants stored as B + A + C
                            generate_products_and_reactions((1, 0, 2))
                        if reactants[0] is not reactants[2]:
                            # Reactants stored as C + B + A
                            generate_products_and_reactions((2, 1, 0))
                            if reactants[0] is not reactants[1] and reactants[1] is not reactants[2]:
                                # Reactants stored as C + A + B
                                generate_products_and_reactions((2, 0, 1))
                                # Reactants stored as B + C + A
                                generate_products_and_reactions((1, 2, 0))
>>>>>>> aaf3dcec

        # If products is given, remove reactions from the reaction list that
        # don't generate the given products
        if products is not None:
            ensure_species(products, resonance=prod_resonance)

            rxnList0 = rxnList[:]
            rxnList = []
            for reaction in rxnList0:
            
                products0 = reaction.products[:] if forward else reaction.reactants[:]

                # For aromatics, generate aromatic resonance structures to accurately identify isomorphic species
                if prod_resonance:
                    for i, product in enumerate(products0):
                        if product.isCyclic:
                            aromaticStructs = generate_aromatic_resonance_structures(product)
                            if aromaticStructs:
                                products0[i] = aromaticStructs[0]

                # Skip reactions that don't match the given products
                if isomorphic_species_lists(products, products0):
                    rxnList.append(reaction)

        # Determine the reactant-product pairs to use for flux analysis
        # Also store the reaction template (useful so we can easily get the kinetics later)
        for reaction in rxnList:
            
            # Restore the labeled atoms long enough to generate some metadata
            for reactant in reaction.reactants:
                reactant.clearLabeledAtoms()
            for label, atom in reaction.labeledAtoms:
                atom.label = label
            
            # Generate metadata about the reaction that we will need later
            reaction.pairs = self.getReactionPairs(reaction)
            reaction.template = self.getReactionTemplateLabels(reaction)

            # Unlabel the atoms
            for label, atom in reaction.labeledAtoms:
                atom.label = ''
            
            # We're done with the labeled atoms, so delete the attribute
            del reaction.labeledAtoms

            # Mark reaction reversibility
            reaction.reversible = self.reversible
            
        # This reaction list has only checked for duplicates within itself, not
        # with the global list of reactions
        return rxnList

    def getReactionPairs(self, reaction):
        """
        For a given `reaction` with properly-labeled :class:`Molecule` objects
        as the reactants, return the reactant-product pairs to use when
        performing flux analysis.
        """
        pairs = []
        if len(reaction.reactants) == 1 or len(reaction.products) == 1:
            # When there is only one reactant (or one product), it is paired 
            # with each of the products (reactants)
            for reactant in reaction.reactants:
                for product in reaction.products:
                    pairs.append([reactant,product])
        elif self.label.lower() == 'h_abstraction':
            # Hardcoding for hydrogen abstraction: pair the reactant containing
            # *1 with the product containing *3 and vice versa
            assert len(reaction.reactants) == len(reaction.products) == 2
            if reaction.reactants[0].containsLabeledAtom('*1'):
                if reaction.products[0].containsLabeledAtom('*3'):
                    pairs.append([reaction.reactants[0],reaction.products[0]])
                    pairs.append([reaction.reactants[1],reaction.products[1]])
                elif reaction.products[1].containsLabeledAtom('*3'):
                    pairs.append([reaction.reactants[0],reaction.products[1]])
                    pairs.append([reaction.reactants[1],reaction.products[0]])
            elif reaction.reactants[1].containsLabeledAtom('*1'):
                if reaction.products[1].containsLabeledAtom('*3'):
                    pairs.append([reaction.reactants[0],reaction.products[0]])
                    pairs.append([reaction.reactants[1],reaction.products[1]])
                elif reaction.products[0].containsLabeledAtom('*3'):
                    pairs.append([reaction.reactants[0],reaction.products[1]])
                    pairs.append([reaction.reactants[1],reaction.products[0]])
        elif self.label.lower() in ['disproportionation', 'co_disproportionation', 'korcek_step1_cat']:
            # Hardcoding for disproportionation, co_disproportionation, korcek_step1_cat:
            # pair the reactant containing *1 with the product containing *1
            assert len(reaction.reactants) == len(reaction.products) == 2
            if reaction.reactants[0].containsLabeledAtom('*1'):
                if reaction.products[0].containsLabeledAtom('*1'):
                    pairs.append([reaction.reactants[0],reaction.products[0]])
                    pairs.append([reaction.reactants[1],reaction.products[1]])
                elif reaction.products[1].containsLabeledAtom('*1'):
                    pairs.append([reaction.reactants[0],reaction.products[1]])
                    pairs.append([reaction.reactants[1],reaction.products[0]])
            elif reaction.reactants[1].containsLabeledAtom('*1'):
                if reaction.products[1].containsLabeledAtom('*1'):
                    pairs.append([reaction.reactants[0],reaction.products[0]])
                    pairs.append([reaction.reactants[1],reaction.products[1]])
                elif reaction.products[0].containsLabeledAtom('*1'):
                    pairs.append([reaction.reactants[0],reaction.products[1]])
                    pairs.append([reaction.reactants[1],reaction.products[0]])
        elif self.label.lower() in ['substitution_o', 'substitutions']:
            # Hardcoding for Substitution_O: pair the reactant containing
            # *2 with the product containing *3 and vice versa
            assert len(reaction.reactants) == len(reaction.products) == 2
            if reaction.reactants[0].containsLabeledAtom('*2'):
                if reaction.products[0].containsLabeledAtom('*3'):
                    pairs.append([reaction.reactants[0],reaction.products[0]])
                    pairs.append([reaction.reactants[1],reaction.products[1]])
                elif reaction.products[1].containsLabeledAtom('*3'):
                    pairs.append([reaction.reactants[0],reaction.products[1]])
                    pairs.append([reaction.reactants[1],reaction.products[0]])
            elif reaction.reactants[1].containsLabeledAtom('*2'):
                if reaction.products[1].containsLabeledAtom('*3'):
                    pairs.append([reaction.reactants[0],reaction.products[0]])
                    pairs.append([reaction.reactants[1],reaction.products[1]])
                elif reaction.products[0].containsLabeledAtom('*3'):
                    pairs.append([reaction.reactants[0],reaction.products[1]])
                    pairs.append([reaction.reactants[1],reaction.products[0]])
<<<<<<< HEAD
                else:
                    error = True
        elif reaction.isSurfaceReaction():
            # remove vacant active sites from consideration
            reactants = [sp for sp in reaction.reactants if not sp.isSurfaceSite()]
            products =  [sp for sp in reaction.products if not sp.isSurfaceSite()]
            if len(reactants) == 1 or len(products) == 1:
                # When there is only one reactant (or one product), it is paired
                # with each of the products (reactants)
                for reactant in reactants:
                    for product in products:
                        pairs.append([reactant, product])
            elif self.label.lower() == 'surface_abstraction':
                # Hardcoding for surface abstraction: pair the reactant containing
                # *1 with the product containing *3 and vice versa
                assert len(reaction.reactants) == len(reaction.products) == 2
                if reaction.reactants[0].containsLabeledAtom('*1'):
                    if reaction.products[0].containsLabeledAtom('*3'):
                        pairs.append([reaction.reactants[0], reaction.products[0]])
                        pairs.append([reaction.reactants[1], reaction.products[1]])
                    elif reaction.products[1].containsLabeledAtom('*3'):
                        pairs.append([reaction.reactants[0], reaction.products[1]])
                        pairs.append([reaction.reactants[1], reaction.products[0]])
                    else:
                        error = True
                elif reaction.reactants[1].containsLabeledAtom('*1'):
                    if reaction.products[1].containsLabeledAtom('*3'):
                        pairs.append([reaction.reactants[0], reaction.products[0]])
                        pairs.append([reaction.reactants[1], reaction.products[1]])
                    elif reaction.products[0].containsLabeledAtom('*3'):
                        pairs.append([reaction.reactants[0], reaction.products[1]])
                        pairs.append([reaction.reactants[1], reaction.products[0]])
                    else:
                        error = True

            else:
                error = True
        else:
            error = True
            
        if error:
=======
        elif self.label.lower() == 'baeyer-villiger_step1_cat':
            # Hardcoding for Baeyer-Villiger_step1_cat: pair the two reactants
            # with the Criegee intermediate and pair the catalyst with itself
            assert len(reaction.reactants) == 3 and len(reaction.products) == 2
            if reaction.reactants[0].containsLabeledAtom('*5'):
                if reaction.products[0].containsLabeledAtom('*1'):
                    pairs.append([reaction.reactants[1],reaction.products[0]])
                    pairs.append([reaction.reactants[2],reaction.products[0]])
                    pairs.append([reaction.reactants[0],reaction.products[1]])
                elif reaction.products[1].containsLabeledAtom('*1'):
                    pairs.append([reaction.reactants[1],reaction.products[1]])
                    pairs.append([reaction.reactants[2], reaction.products[1]])
                    pairs.append([reaction.reactants[0], reaction.products[0]])
            elif reaction.reactants[1].containsLabeledAtom('*5'):
                if reaction.products[0].containsLabeledAtom('*1'):
                    pairs.append([reaction.reactants[0], reaction.products[0]])
                    pairs.append([reaction.reactants[2], reaction.products[0]])
                    pairs.append([reaction.reactants[1], reaction.products[1]])
                elif reaction.products[1].containsLabeledAtom('*1'):
                    pairs.append([reaction.reactants[0], reaction.products[1]])
                    pairs.append([reaction.reactants[2], reaction.products[1]])
                    pairs.append([reaction.reactants[1], reaction.products[0]])
            elif reaction.reactants[2].containsLabeledAtom('*5'):
                if reaction.products[0].containsLabeledAtom('*1'):
                    pairs.append([reaction.reactants[0], reaction.products[0]])
                    pairs.append([reaction.reactants[1], reaction.products[0]])
                    pairs.append([reaction.reactants[2], reaction.products[1]])
                elif reaction.products[1].containsLabeledAtom('*1'):
                    pairs.append([reaction.reactants[0], reaction.products[1]])
                    pairs.append([reaction.reactants[1], reaction.products[1]])
                    pairs.append([reaction.reactants[2], reaction.products[0]])
        elif self.label.lower() == 'baeyer-villiger_step2_cat':
            # Hardcoding for Baeyer-Villiger_step2_cat: pair the Criegee
            # intermediate with the two products and the catalyst with itself
            assert len(reaction.reactants) == 2 and len(reaction.products) == 3
            if reaction.products[0].containsLabeledAtom('*7'):
                if reaction.reactants[0].containsLabeledAtom('*1'):
                    pairs.append([reaction.reactants[0], reaction.products[1]])
                    pairs.append([reaction.reactants[0], reaction.products[2]])
                    pairs.append([reaction.reactants[1], reaction.products[0]])
                elif reaction.reactants[1].containsLabeledAtom('*1'):
                    pairs.append([reaction.reactants[1], reaction.products[1]])
                    pairs.append([reaction.reactants[1], reaction.products[2]])
                    pairs.append([reaction.reactants[0], reaction.products[0]])
            elif reaction.products[1].containsLabeledAtom('*7'):
                if reaction.reactants[0].containsLabeledAtom('*1'):
                    pairs.append([reaction.reactants[0], reaction.products[0]])
                    pairs.append([reaction.reactants[0], reaction.products[2]])
                    pairs.append([reaction.reactants[1], reaction.products[1]])
                elif reaction.reactants[1].containsLabeledAtom('*1'):
                    pairs.append([reaction.reactants[1], reaction.products[0]])
                    pairs.append([reaction.reactants[1], reaction.products[2]])
                    pairs.append([reaction.reactants[0], reaction.products[1]])
            elif reaction.products[2].containsLabeledAtom('*7'):
                if reaction.reactants[0].containsLabeledAtom('*1'):
                    pairs.append([reaction.reactants[0], reaction.products[0]])
                    pairs.append([reaction.reactants[0], reaction.products[1]])
                    pairs.append([reaction.reactants[1], reaction.products[2]])
                elif reaction.reactants[1].containsLabeledAtom('*1'):
                    pairs.append([reaction.reactants[1], reaction.products[0]])
                    pairs.append([reaction.reactants[1], reaction.products[1]])
                    pairs.append([reaction.reactants[0], reaction.products[2]])

        if not pairs:
>>>>>>> aaf3dcec
            logging.debug('Preset mapping missing for determining reaction pairs for family {0!s}, falling back to Reaction.generatePairs'.format(self.label))

        return pairs
        
    def getReactionTemplate(self, reaction):
        """
        For a given `reaction` with properly-labeled :class:`Molecule` objects
        as the reactants, determine the most specific nodes in the tree that
        describe the reaction.
        """
        return self.groups.getReactionTemplate(reaction)

    def getKineticsForTemplate(self, template, degeneracy=1, method='rate rules'):
        """
        Return an estimate of the kinetics for a reaction with the given
        `template` and reaction-path `degeneracy`. There are two possible methods
        to use: 'group additivity' (new possible RMG-Py behavior) and 'rate rules' (old
        RMG-Java behavior, and default RMG-Py behavior).
        
        Returns a tuple (kinetics, entry):
        If it's estimated via 'rate rules' and an exact match is found in the tree,
        then the entry is returned as the second element of the tuple.
        But if an average is used, or the 'group additivity' method, then the tuple
        returned is (kinetics, None).
        """
        if method.lower() == 'group additivity':
            return self.estimateKineticsUsingGroupAdditivity(template, degeneracy), None
        elif method.lower() == 'rate rules':
            return self.estimateKineticsUsingRateRules(template, degeneracy)  # This returns kinetics and entry data
        else:
            raise ValueError('Invalid value "{0}" for method parameter; should be "group additivity" or "rate rules".'.format(method))
        
    def getKineticsFromDepository(self, depository, reaction, template, degeneracy):
        """
        Search the given `depository` in this kinetics family for kinetics
        for the given `reaction`. Returns a list of all of the matching 
        kinetics, the corresponding entries, and ``True`` if the kinetics
        match the forward direction or ``False`` if they match the reverse
        direction.
        """
        kineticsList = []
        entries = depository.entries.values()
        for entry in entries:
            if entry.item.isIsomorphic(reaction):
                kineticsList.append([deepcopy(entry.data), entry, entry.item.isIsomorphic(reaction, eitherDirection=False)])
        for kinetics, entry, is_forward in kineticsList:
            if kinetics is not None:
                kinetics.comment += "Matched reaction {0} {1} in {2}\nThis reaction matched rate rule {3}".format(entry.index, 
                                                      entry.label, 
                                                      depository.label,
                                                      '[{0}]'.format(';'.join([g.label for g in template])))
                kinetics.comment += "\nfamily: {}".format(self.label)
        return kineticsList
    
    def __selectBestKinetics(self, kineticsList):
        """
        For a given set of kinetics `kineticsList`, return the kinetics deemed
        to be the "best". This is determined to be the one with the lowest
        non-zero rank that occurs first (has the lowest index).
        """
        if any([x[1].rank == 0 for x in kineticsList]) and not all([x[1].rank == 0 for x in kineticsList]):
            kineticsList = [x for x in kineticsList if x[1].rank != 0]
        kineticsList.sort(key=lambda x: (x[1].rank, x[1].index))
        return kineticsList[0]
        
    def getKinetics(self, reaction, templateLabels, degeneracy=1, estimator='', returnAllKinetics=True):
        """
        Return the kinetics for the given `reaction` by searching the various
        depositories as well as generating a result using the user-specified `estimator`
        of either 'group additivity' or 'rate rules'.  Unlike
        the regular :meth:`getKinetics()` method, this returns a list of
        results, with each result comprising of

        1. the kinetics
        2. the source - this will be `None` if from a template estimate
        3. the entry  - this will be `None` if from a template estimate
        4. is_forward a boolean denoting whether the matched entry is in the same
           direction as the inputted reaction. This will always be True if using
           rates rules or group additivity. This can be `True` or `False` if using
           a depository

        If returnAllKinetics==False, only the first (best?) matching kinetics is returned.
        """
        kineticsList = []
        
        depositories = self.depositories[:]

        template = self.retrieveTemplate(templateLabels)
        
        # Check the various depositories for kinetics
        for depository in depositories:
            kineticsList0 = self.getKineticsFromDepository(depository, reaction, template, degeneracy)
            if len(kineticsList0) > 0 and not returnAllKinetics:
                kinetics, entry, is_forward = self.__selectBestKinetics(kineticsList0)
                return kinetics, depository, entry, is_forward
            else:
                for kinetics, entry, is_forward in kineticsList0:
                    kineticsList.append([kinetics, depository, entry, is_forward])
        
        # If estimator type of rate rules or group additivity is given, retrieve the kinetics. 
        if estimator:
            try:
                kinetics, entry = self.getKineticsForTemplate(template, degeneracy, method=estimator)
            except Exception:
                logging.error("Error getting kinetics for reaction {0!s}.\n{0!r}".format(reaction))
                raise

            if kinetics:
                if not returnAllKinetics:
                    return kinetics, estimator, entry, True
                kineticsList.append([kinetics, estimator, entry, True])
        # If no estimation method was given, prioritize rate rule estimation. 
        # If returning all kinetics, add estimations from both rate rules and group additivity.
        else:
            try:
                kinetics, entry = self.getKineticsForTemplate(template, degeneracy, method='rate rules')
                if not returnAllKinetics:
                    return kinetics, 'rate rules', entry, True
                kineticsList.append([kinetics, 'rate rules', entry, True])
            except KineticsError:
                # If kinetics were undeterminable for rate rules estimation, do nothing.
                pass
            
            try:
                kinetics2, entry2 = self.getKineticsForTemplate(template, degeneracy, method='group additivity')
                if not returnAllKinetics:
                    return kinetics, 'group additivity', entry2, True
                kineticsList.append([kinetics2, 'group additivity', entry2, True])
            except KineticsError:                
                # If kinetics were undeterminable for group additivity estimation, do nothing.
                pass
        
        if not returnAllKinetics:
            raise UndeterminableKineticsError(reaction)
        
        return kineticsList
    
    def estimateKineticsUsingGroupAdditivity(self, template, degeneracy=1):
        """
        Determine the appropriate kinetics for a reaction with the given
        `template` using group additivity.
        
        Returns just the kinetics, or None.
        """
        warnings.warn("Group additivity is no longer supported and may be"
                      " removed in version 2.3.", DeprecationWarning)
        # Start with the generic kinetics of the top-level nodes
        kinetics = None
        root = self.getRootTemplate()
        kinetics = self.getKineticsForTemplate(root)
        
        if kinetics is None:
            #raise UndeterminableKineticsError('Cannot determine group additivity kinetics estimate for template "{0}".'.format(','.join([e.label for e in template])))
            return None
        else:
            kinetics = kinetics[0]
            
        # Now add in more specific corrections if possible
        return self.groups.estimateKineticsUsingGroupAdditivity(template, kinetics, degeneracy)        
        
    def estimateKineticsUsingRateRules(self, template, degeneracy=1):
        """
        Determine the appropriate kinetics for a reaction with the given
        `template` using rate rules.
        
        Returns a tuple (kinetics, entry) where `entry` is the database
        entry used to determine the kinetics only if it is an exact match,
        and is None if some averaging or use of a parent node took place.
        """    
        kinetics, entry  = self.rules.estimateKinetics(template, degeneracy)
                
        return kinetics, entry


    def getReactionTemplateLabels(self, reaction):
        """
        Retrieve the template for the reaction and 
        return the corresponding labels for each of the 
        groups in the template.
        """
        template = self.getReactionTemplate(reaction)
        
        templateLabels = []
        for entry in template:
            templateLabels.append(entry.label)

        return templateLabels

    def retrieveTemplate(self, templateLabels):
        """
        Reconstruct the groups associated with the 
        labels of the reaction template and 
        return a list.
        """
        template = []
        for label in templateLabels:
            template.append(self.groups.entries[label])

        return template

    def getLabeledReactantsAndProducts(self, reactants, products):
        """
        Given `reactants`, a list of :class:`Molecule` objects, and products, a list of 
        :class:`Molecule` objects, return two new lists of :class:`Molecule` objects with 
        atoms labeled: one for reactants, one for products. Returned molecules are totally 
        new entities in memory so input molecules `reactants` and `products` won't be affected.
        If RMG cannot find appropriate labels, (None, None) will be returned.
        """
        template = self.forwardTemplate
        reactants0 = [reactant.copy(deep=True) for reactant in reactants]

        if len(reactants0) == 1:
            molecule = reactants0[0]
            mappings = self.__matchReactantToTemplate(molecule, template.reactants[0])
            mappings = [[map0] for map0 in mappings]
            num_mappings = len(mappings)
            reactant_structures = [molecule]
        elif len(reactants0) == 2:
            moleculeA = reactants0[0]
            moleculeB = reactants0[1]
            # get mappings in forward direction
            mappingsA = self.__matchReactantToTemplate(moleculeA, template.reactants[0])
            mappingsB = self.__matchReactantToTemplate(moleculeB, template.reactants[1])
            mappings = list(itertools.product(mappingsA, mappingsB))
            # get mappings in the reverse direction
            mappingsA = self.__matchReactantToTemplate(moleculeA, template.reactants[1])
            mappingsB = self.__matchReactantToTemplate(moleculeB, template.reactants[0])
            mappings.extend(list(itertools.product(mappingsA, mappingsB)))

            reactant_structures = [moleculeA, moleculeB]
            num_mappings = len(mappingsA) * len(mappingsB)
        elif len(reactants0) == 3:
            moleculeA = reactants0[0]
            moleculeB = reactants0[1]
            moleculeC = reactants0[2]
            # Get mappings for all permutations of reactants
            mappings = []
            for order in itertools.permutations(range(3), 3):
                mappingsA = self.__matchReactantToTemplate(moleculeA, template.reactants[order[0]])
                mappingsB = self.__matchReactantToTemplate(moleculeB, template.reactants[order[1]])
                mappingsC = self.__matchReactantToTemplate(moleculeC, template.reactants[order[2]])
                mappings.extend(list(itertools.product(mappingsA, mappingsB, mappingsC)))

            reactant_structures = [moleculeA, moleculeB, moleculeC]
            num_mappings = len(mappingsA)*len(mappingsB)*len(mappingsC)
        else:
            raise IndexError('You have {0} reactants, which is unexpected!'.format(len(reactants)))

        for mapping in mappings:
            try:
                product_structures = self.__generateProductStructures(reactant_structures, mapping, forward=True)
            except ForbiddenStructureException:
                pass
            else:
                if product_structures is not None:
                    if isomorphic_species_lists(list(products), list(product_structures)):
                        return reactant_structures, product_structures
                    else:
                        continue

        # if there're some mapping available but cannot match the provided products
        # raise exception
        if num_mappings > 0:
            raise ActionError('Something wrong with products that RMG cannot find a match!')

        return None, None

    def addAtomLabelsForReaction(self, reaction, output_with_resonance = True):
        """
        Apply atom labels on a reaction using the appropriate atom labels from
        this reaction family.

        The reaction is modified in place containing species objects with the
        atoms labeled. If output_with_resonance is True, all resonance structures
        are generated with labels. If false, only the first resonance structure
        sucessfully able to map to the reaction is used. None is returned.
        """
        # make sure we start with reaction with species objects
        reaction.ensure_species(reactant_resonance=False, product_resonance=False)

        reactants = reaction.reactants
        products = reaction.products
        # ensure all species are independent references
        if len(reactants + products) > len(set([id(s) for s in reactants + products])):
            logging.debug('Copying reactants and products for reaction {} since they have identical species references'.format(reaction))
            # not all species are independent
            reactants = [s.copy(deep=True) for s in reactants]
            products = [s.copy(deep=True) for s in products]

        # get all possible pairs of resonance structures
        reactant_pairs = list(itertools.product(*[s.molecule for s in reaction.reactants]))
        product_pairs = list(itertools.product(*[s.molecule for s in reaction.products]))

        labeled_reactants, labeled_products = None, None
        # go through each combination of possible pairs
        for reactant_pair, product_pair in itertools.product(reactant_pairs, product_pairs):
            try:
                # see if we obtain proper labeling
                labeled_reactants, labeled_products = self.getLabeledReactantsAndProducts(reactant_pair, product_pair)
                if labeled_reactants is not None:
                    break
            except ActionError:
                # must have gotten the wrong pair
                pass
        if labeled_reactants is None or labeled_products is None:
            raise ActionError("Could not find labeled reactants for reaction {} from family {}.".format(reaction,self.label))

        # place the molecules in reaction's species object
        # this prevents overwriting of attributes of species objects by this method
        for index, species in enumerate(products):
            for labeled_molecule in labeled_products:
                if species.isIsomorphic(labeled_molecule):
                    species.molecule = [labeled_molecule]
                    reaction.products[index] = species
                    break
            else:
                raise ActionError('Could not find isomorphic molecule to fit the original product {} from reaction {}'.format(species, reaction))
        for index, species in enumerate(reactants):
            for labeled_molecule in labeled_reactants:
                if species.isIsomorphic(labeled_molecule):
                    species.molecule = [labeled_molecule]
                    reaction.reactants[index] = species
                    break
            else:
                raise ActionError('Could not find isomorphic molecule to fit the original reactant {} from reaction {}'.format(species, reaction))

        if output_with_resonance:
            # convert the molecules to species objects with resonance structures
            for species in reaction.reactants + reaction.products:
                species.generate_resonance_structures()

    def getTrainingDepository(self):
        """
        Returns the `training` depository from self.depositories
        """
        for depository in self.depositories:
            if depository.label.endswith('training'):
                return depository
        else:
            raise DatabaseError('Could not find training depository in family {0}.'.format(self.label))

            
    def addEntry(self,parent,grp,name):
        """
        Adds a group entry with parent parent
        group structure grp
        and group name name
        """
        ind = len(self.groups.entries)-1
        entry = Entry(index=ind,label=name,item=grp,parent=parent)
        self.groups.entries[name] = entry
        self.rules.entries[name] = []
        if entry.parent:
            entry.parent.children.append(entry)
    
    def getEntriesReactions(self,template):
        """
        retrieves all training reactions whose kinetics
        are associated with the entry template
        """
        entries = self.rules.entries[template]
        tentries = self.getTrainingDepository().entries
        rxnEntries = []
        for entry in entries:
            rxnEntries.append(tentries[entry.index].item)
        return rxnEntries
    
    def getTemplateKinetics(self,template):
        """
        retrives a list of all the kinetics objects
        associated with a given template
        """
        return [entry.data for entry in self.rules.entries[template]]
    
    def splitReactions(self,rxns,oldlabel,newgrp):
        """
        divides the reactions in rxns between the new
        group structure newgrp and the old structure with 
        label oldlabel
        returns a list of reactions associated with the new group
        the list of reactions associated with the old group
        and a list of the indices of all of the reactions
        associated with the new group
        """
        new = []
        comp = []
        newInds = []
        kinetics = self.getTemplateKinetics(oldlabel)
        
        for i,rxn in enumerate(rxns):
            reactants = rxn.reactants if rxn.is_forward else rxn.products
            rmol = reactants[0].molecule[0]
            for r in reactants[1:]:
                rmol.merge(r.molecule[0])
            
            if rmol.isSubgraphIsomorphic(newgrp,generateInitialMap=True, saveOrder=True):
                new.append(kinetics[i])
                newInds.append(i)
            else:
                comp.append(kinetics[i])
        
        return new,comp,newInds    
    
    def evalExt(self,parent,ext,extname,obj=None,T=1000.0):
        """
        evaluates the objective function obj
        for the extension ext with name extname to the parent entry parent
        """
        rxns = self.getEntriesReactions(parent.label)
        new,old,newInds = self.splitReactions(rxns,parent.label,ext)
        if len(new) == 0:
            return np.inf,False
        elif len(old) == 0:
            return np.inf,True
        else:
            if obj:
                ob,boo = getObjectiveFunction(new,old,obj,T=T)
            else:
                ob,boo = getObjectiveFunction(new,old,T=T)
            return ob,True
    
    def getExtensionEdge(self,parent,obj,T):
        """
        finds the set of all extension groups to parent such that
        1) the extension group divides the set of reactions under parent
        2) No generalization of the extension group divides the set of reactions under parent
                    
        We find this by generating all possible extensions of the initial group.  Extensions that split reactions are added
        to the list.  All extensions that do not split reactions and do not create bonds are ignored 
        (although those that match every reaction are labeled so we don't search them twice).  Those that match
        all reactions and involve bond creation undergo this process again.  
        
        Principle:  Say you have two elementary changes to a group ext1 and ext2 if applying ext1 and ext2 results in a 
        split at least one of ext1 and ext2 must result in a split
        
        Speed of this algorithm relies heavily on searching non bond creation dimensions once.
        """
        outExts = [[]]
        grps = [parent.item]
        names = [parent.label]
        atmInds = [None]
        
        while grps != []:
            grp = grps[-1]
            
            if atmInds[-1]:
                if len(atmInds[-1]) == 1:
                    exts = grp.getExtensions(basename=names[-1],atmInd=atmInds[-1][0])
                elif len(atmInds[-1]) == 2:
                    exts = grp.getExtensions(basename=names[-1],atmInd=atmInds[-1][0],atmInd2=atmInds[-1][1])
            else:
                exts = grp.getExtensions(basename=names[-1])
            
            regDict = dict()
            extInds = []
            for i,(grp2,grpc,name,typ,indc) in enumerate(exts):

                if typ != 'intNewBondExt' and typ != 'extNewBondExt' and (typ,indc) not in regDict.keys():
                    regDict[(typ,indc)] = ([],[])
                val,boo = self.evalExt(parent,grp2,name,obj,T)
                    
                if val != np.inf:
                    outExts[-1].append(exts[i]) #this extension splits reactions (optimization dim)
                    if typ == 'atomExt':
                        regDict[(typ,indc)][0].extend(grp2.atoms[indc[0]].atomType)
                    elif typ == 'elExt':
                        regDict[(typ,indc)][0].extend(grp2.atoms[indc[0]].radicalElectrons)
                    elif typ == 'bondExt':
                        regDict[(typ,indc)][0].extend(grp2.getBond(grp2.atoms[indc[0]],grp2.atoms[indc[1]]).order)
                        
                elif boo: #this extension matches all reactions (regularization dim)
                    if typ == 'intNewBondExt' or typ == 'extNewBondExt':
                        extInds.append(i)  #these are bond formation extensions, we want to expand these until we get splits 
                    elif typ == 'atomExt':
                        regDict[(typ,indc)][0].extend(grp2.atoms[indc[0]].atomType)
                    elif typ == 'elExt':
                        regDict[(typ,indc)][0].extend(grp2.atoms[indc[0]].radicalElectrons)
                    elif typ == 'bondExt':
                        regDict[(typ,indc)][0].extend(grp2.getBond(grp2.atoms[indc[0]],grp2.atoms[indc[1]]).order)

                else:                    
                    #this extension matches no reactions
                    if typ == 'atomExt':
                        regDict[(typ,indc)][1].extend(grp2.atoms[indc[0]].atomType)
                    elif typ == 'elExt':
                        regDict[(typ,indc)][1].extend(grp2.atoms[indc[0]].radicalElectrons)
                    elif typ == 'bondExt':
                        regDict[(typ,indc)][1].extend(grp2.getBond(grp2.atoms[indc[0]],grp2.atoms[indc[1]]).order)
            
                    
            for typr,indcr in regDict.keys(): #have to label the regularization dimensions in all relevant groups
                regVal = regDict[(typr,indcr)][0]
                #parent
                if typr != 'intNewBondExt' and typr != 'extNewBondExt': #these dimensions should be regularized
                    if typr == 'atomExt':
                        grp.atoms[indcr[0]].reg_dim_atm = regVal
                    elif typr == 'elExt':
                        grp.atoms[indcr[0]].reg_dim_u = regVal
                    elif typr == 'bondExt':
                        atms = grp.atoms
                        bd = grp.getBond(atms[indcr[0]],atms[indcr[1]])
                        bd.reg_dim = regVal
                            
                #extensions being sent out
                if typr != 'intNewBondExt' and typr != 'extNewBondExt': #these dimensions should be regularized
                    for grp2,grpc,name,typ,indc in outExts[-1]: #returned groups
                        if typr == 'atomExt':
                            grp2.atoms[indcr[0]].reg_dim_atm = regVal
                            if grpc:
                                grpc.atoms[indcr[0]].reg_dim_atm = regVal
                        elif typr == 'elExt':
                            grp2.atoms[indcr[0]].reg_dim_u = regVal
                            if grpc:
                                grpc.atoms[indcr[0]].reg_dim_u = regVal
                        elif typr == 'bondExt':
                            atms = grp2.atoms
                            bd = grp2.getBond(atms[indcr[0]],atms[indcr[1]])
                            bd.reg_dim = regVal
                            if grpc:
                                atms = grpc.atoms
                                bd = grp2.getBond(atms[indcr[0]],atms[indcr[1]])
                                bd.reg_dim = regVal
            
            #extensions being expanded
            for typr,indcr in regDict.keys(): #have to label the regularization dimensions in all relevant groups
                regVal = regDict[(typr,indcr)][0]
                if typr != 'intNewBondExt' and typr != 'extNewBondExt': #these dimensions should be regularized
                    for ind2 in extInds: #groups for expansion
                        grp2,grpc,name,typ,indc = exts[ind2]
                        if typr == 'atomExt':
                            grp2.atoms[indcr[0]].reg_dim_atm = regVal
                            if grpc:
                                grpc.atoms[indcr[0]].reg_dim_atm = regVal
                        elif typr == 'elExt':
                            grp2.atoms[indcr[0]].reg_dim_u = regVal
                            if grpc:
                                grpc.atoms[indcr[0]].reg_dim_u = regVal
                        elif typr == 'bondExt':
                            atms = grp2.atoms
                            bd = grp2.getBond(atms[indcr[0]],atms[indcr[1]])
                            bd.reg_dim = regVal
                            if grpc:
                                atms = grpc.atoms
                                bd = grp2.getBond(atms[indcr[0]],atms[indcr[1]])
                                bd.reg_dim = regVal
            
            outExts.append([])
            grps.pop()
            names.pop()
            atmInds.pop()
            
            for ind in extInds: #collect the groups to be expanded
                grpr,grpcr,namer,typr,indcr = exts[ind]
                grps.append(grpr)
                names.append(namer)
                atmInds.append(indcr)
        
        out = []
        for x in outExts: #compile all of the valid extensions together, may be some duplicates here, but I don't think it's currently worth identifying them
            out.extend(x)
        
        return out
            
                    
    def extendNode(self,parent,thermoDatabase=None,obj=None,T=1000.0):
        """
        Constructs an extension to the group parent based on evaluation 
        of the objective function obj
        """
        
        exts = self.getExtensionEdge(parent,obj=obj,T=T)
        
        vals = []
        for grp,grpc,name,typ,einds in exts:
            val,boo = self.evalExt(parent,grp,name,obj,T)
            vals.append(val) 
            
        min_val = min(vals)
        
        min_ind = vals.index(min_val)
        
        ext = exts[min_ind]
        
        extname = ext[2]
        
        self.addEntry(parent,ext[0],extname)
        
        complement = not ext[1] is None
        
        if complement:
            frags = extname.split('_')
            frags[-1] = 'N-'+frags[-1]
            cextname = ''
            for k in frags:
                cextname += k
                cextname += '_'
            cextname = cextname[:-1]
    
            self.addEntry(parent,ext[1],cextname)
        
        rxns = self.getEntriesReactions(parent.label)
        new,left,newInds = self.splitReactions(rxns,parent.label,ext[0])
        
        compEntries = []
        newEntries = []

        for i,entry in enumerate(self.rules.entries[parent.label]):
            if i in newInds:
                entry.label = extname
                newEntries.append(entry)
            else:
                if complement:
                    entry.label = cextname
                compEntries.append(entry)
        
        self.rules.entries[extname] = newEntries
        
        if complement:
            self.rules.entries[parent.label] = []
            self.rules.entries[cextname] = compEntries
        else:
            self.rules.entries[parent.label] = compEntries
            
        return
    
    def generateTree(self,obj=None,thermoDatabase=None,T=1000.0):
        """
        Generate a tree by greedy optimization based on the objective function obj
        the optimization is done by iterating through every group and if the group has
        more than one training reaction associated with it a set of potential more specific extensions 
        are generated and the extension that optimizing the objective function combination is chosen 
        and the iteration starts over at the beginning
        
        additionally the tree structure is simplified on the fly by removing groups that have no kinetics data associated
        if their parent has no kinetics data associated and they either have only one child or
        have two children one of which has no kinetics data and no children
        (its parent becomes the parent of its only relevant child node)
        """
        boo = True #if the for loop doesn't break becomes false and the while loop terminates
        while boo:
            for entry in self.groups.entries.itervalues():
                if not isinstance(entry.item, Group): #skip logic nodes
                    continue
                if entry.index != -1 and len(self.rules.entries[entry.label])>1:
                    self.extendNode(entry,thermoDatabase,obj,T)
                    break
                elif entry.parent is None or entry.parent.parent is None or not isinstance(entry.parent.item,Group) or not isinstance(entry.parent.parent.item,Group):
                    pass
                elif len(self.rules.entries[entry.parent.label])>0 or len(self.rules.entries[entry.label])>0:
                    pass
                elif len(entry.parent.children) == 1:
                    label = entry.parent.label
                    entry.parent.parent.children.remove(entry.parent)
                    entry.parent = entry.parent.parent
                    entry.parent.children.append(entry)
                    del self.groups.entries[label]   
                    del self.rules.entries[label]
                    break
                elif len(entry.parent.children) == 2: 
                    child = [c for c in entry.parent.children if c != entry][0]
                    if len(self.rules.entries[child.label]) == 0 and len(child.children) == 0:
                        label = entry.parent.label
                        entry.parent.parent.children.remove(entry.parent)
                        entry.parent.parent.children.append(entry)
                        entry.parent = entry.parent.parent
                        del self.groups.entries[label]   
                        del self.rules.entries[label]
                        clabel = child.label
                        del self.groups.entries[clabel]
                        del self.rules.entries[clabel]
                        break
            else:
                boo = False
            
            #fix indicies
            iters = 0
            for entry in self.groups.entries.itervalues():
                if entry.index != -1:
                    entry.index = iters
                    iters += 1
        
        return
    
    def simpleRegularization(self, node):
        """
        Simplest regularization algorithm
        All nodes are made as specific as their descendant reactions
        Training reactions are assumed to not generalize 
        For example if an particular atom at a node is Oxygen for all of its
        descendent reactions a reaction where it is Sulfur will never hit that node
        unless it is the top node even if the tree did not split on the identity 
        of that atom
        """
        grp = node.item
        
        if isinstance(node.item,Group):
            for i,atm1 in enumerate(grp.atoms):
                if atm1.reg_dim_atm != [] and set(atm1.reg_dim_atm) != set(atm1.atomType):
                    self.extendRegularization(node,[i],atm1.reg_dim_atm,'atomtype')
                if atm1.reg_dim_u != [] and set(atm1.reg_dim_u) != set(atm1.radicalElectrons):
                    self.extendRegularization(node,[i],atm1.reg_dim_u,'unpaired')
                for j,atm2 in enumerate(grp.atoms[i:]):
                    if grp.hasBond(atm1,atm2):
                        bd = grp.getBond(atm1,atm2)
                        if bd.reg_dim != [] and set(bd.reg_dim) != set(bd.order):
                            self.extendRegularization(node,[i,j],bd.reg_dim,'bond')    
        
        for child in node.children:
            self.simpleRegularization(child)
            
    def extendRegularization(self, node, inds, regs, typ):
        """
        Applies a regularization down the tree from a given parent node
        """
        grp = node.item
        
        if isinstance(grp,Group):
            if typ == 'atomtype':
                grp.atoms[inds[0]].atomType = list(set(grp.atoms[inds[0]].atomType) & set(regs))
                for child in node.children:
                    self.extendRegularization(child,inds,regs,typ)
            elif typ == 'unpaired':
                grp.atoms[inds[0]].radicalElectrons = list(set(grp.atoms[inds[0]].radicalElectrons) & set(regs))
                for child in node.children:
                    self.extendRegularization(child,inds,regs,typ)
            elif typ == 'bond':
                bd = grp.getBond(grp.atoms[inds[0]],grp.atoms[inds[1]])
                bd.order = list(set(bd.order) & set(regs))
                for child in node.children:
                    self.extendRegularization(child,inds,regs,typ)
            else:
                raise ValueError('regularization type of {0} is unimplemented'.format(typ))
    
    def regularize(self, regularization=simpleRegularization):
        """
        Regularizes the tree according to the regularization function regularization
        """
        regularization(self,self.getRootTemplate()[0])
        
    def prepareTreeForGeneration(self,thermoDatabase=None):
        """
        clears groups and rules in the tree, generates an appropriate
        root group to start from and then reads training reactions
        Note this only works if a single top node (not a logic node)
        can be generated
        """
        #find the starting node
        grp = None
        
        rtmps = self.getRootTemplate()
        
        if not isinstance(rtmps[0].item,Group):
            raise ValueError('each tree top node must be a group not a logic node to prepare the tree automatically')
        
        for ent in rtmps:
            if grp is None:
                grp = ent.item
            else:
                grp.mergeGroups(ent.item)
        
        
        #clear everything
        self.groups.entries = {x.label:x for x in self.groups.entries.itervalues() if x.index == -1}
        self.rules.entries = OrderedDict()
        
        #add the starting node
        self.addEntry(None,grp,'Root')
        self.groups.top = [self.groups.entries['Root']]
        self.forwardTemplate.reactants = [self.groups.entries['Root']]

        #fill with training reactions
        self.addKineticsRulesFromTrainingSet(thermoDatabase)
        
        return
    
    def saveGeneratedTree(self,path=None):
        """
        clears the rules and saves the family to its 
        current location in database
        """
        if path is None:
            path = settings['database.directory']
            path = os.path.join(path,'kinetics','families',self.label)
        
        self.rules.entries = OrderedDict() #have to clear the new rules made
        
        self.save(path)
    
    def retrieveOriginalEntry(self, templateLabel):
        """
        Retrieves the original entry, be it a rule or training reaction, given
        the template label in the form 'group1;group2' or 'group1;group2;group3'
        
        Returns tuple in the form
        (RateRuleEntry, TrainingReactionEntry)
        
        Where the TrainingReactionEntry is only present if it comes from a training reaction
        """
        templateLabels = templateLabel.split()[-1].split(';')
        template = self.retrieveTemplate(templateLabels)
        rule = self.getRateRule(template)
        if 'From training reaction' in rule.data.comment:
            trainingIndex = int(rule.data.comment.split()[3])
            trainingDepository = self.getTrainingDepository()
            return rule, trainingDepository.entries[trainingIndex]
        else:
            return rule, None
        
    def getSourcesForTemplate(self, template):
        """
        Returns the set of rate rules and training reactions used to average this `template`.  Note that the tree must be
        averaged with verbose=True for this to work.
        
        Returns a tuple of
        rules, training
        
        where rules are a list of tuples containing 
        the [(original_entry, weight_used_in_average), ... ]
        
        and training is a list of tuples containing
        the [(rate_rule_entry, training_reaction_entry, weight_used_in_average),...]
        """
        import re

        def assignWeightsToEntries(entryNestedList, weightedEntries, N = 1):
            """
            Assign weights to an average of average nested list. Where N is the 
            number of values being averaged recursively.  
            """
            N = len(entryNestedList)*N
            for entry in entryNestedList:
                if isinstance(entry, list):
                    assignWeightsToEntries(entry, weightedEntries, N)
                else:
                    weightedEntries.append((entry,1/float(N)))
            return weightedEntries
        
        
        kinetics, entry = self.estimateKineticsUsingRateRules(template)
        if entry:
            return [(entry,1)], []   # Must be a rate rule 
        else:
            # The template was estimated using an average or another node
            rules = []
            training = []
            
            lines = kinetics.comment.split('\n')
            
            lines = [line for line in lines if not line.startswith('Euclid') and not line.startswith('family:')] #remove the Euclidean distance and family lines to help parser
            
            # Discard the last line, unless it's the only line!
            # The last line is 'Estimated using ... for rate rule (originalTemplate)'
            #if from training reaction is in the first line append it to the end of the second line and skip the first line
            if not 'Average of' in kinetics.comment:
                if 'From training reaction' in lines[0]:
                    comment = lines[1]
                else:
                    comment = lines[0]
                if comment.startswith('Estimated using template'):
                    tokenTemplateLabel = comment.split()[3][1:-1]
                    ruleEntry, trainingEntry = self.retrieveOriginalEntry(tokenTemplateLabel) 
                    if trainingEntry:
                        training.append((ruleEntry,trainingEntry,1))   # Weight is 1
                    else:
                        rules.append((ruleEntry,1))
                else:
                    raise ValueError('Could not parse unexpected line found in kinetics comment: {}'.format(comment))
            else:
                comment = ' '.join(lines[:-1])
                # Clean up line for exec
                evalCommentString = re.sub(r" \+ ", ",",                        # any remaining + signs
                                    re.sub(r"Average of ", "",                  # average of averages
                                    re.sub(r"Average of \[(?!Average)", "['",   # average of groups
                                    re.sub(r"(\w|\))]", r"\1']",                # initial closing bracket
                                    re.sub(r"(?<=[\w)]) \+ (?=Average)", "',",  # + sign between non-average and average
                                    re.sub(r"(?<=]) \+ (?!Average)", ",'",      # + sign between average and non-average
                                    re.sub(r"(?<!]) \+ (?!Average)", "','",     # + sign between non-averages
                                    comment)))))))

                entryNestedList = eval(evalCommentString)
                
                weightedEntries = assignWeightsToEntries(entryNestedList, [])
                
                
                rules = {}
                training = {}
                
                for tokenTemplateLabel, weight in weightedEntries:
                    if 'From training reaction' in tokenTemplateLabel:
                        tokenTemplateLabel = tokenTemplateLabel.split()[-1]
                    ruleEntry, trainingEntry = self.retrieveOriginalEntry(tokenTemplateLabel)
                    if trainingEntry:
                        if (ruleEntry, trainingEntry) in training:
                            training[(ruleEntry, trainingEntry)] += weight
                        else:
                            training[(ruleEntry, trainingEntry)] = weight
                    else:
                        if ruleEntry in rules:
                            rules[ruleEntry] += weight
                        else:
                            rules[ruleEntry] = weight
                # Each entry should now only appear once    
                training = [(k[0],k[1],v) for k,v in training.items()]
                rules = rules.items()
                
            return rules, training

    def extractSourceFromComments(self, reaction):
        """
        Returns the rate rule associated with the kinetics of a reaction by parsing the comments.
        Will return the template associated with the matched rate rule.
        Returns a tuple containing (Boolean_Is_Kinetics_From_Training_reaction, Source_Data)
        
        For a training reaction, the Source_Data returns::

            [Family_Label, Training_Reaction_Entry, Kinetics_In_Reverse?]
        
        For a reaction from rate rules, the Source_Data is a tuple containing::

            [Family_Label, {'template': originalTemplate,
                            'degeneracy': degeneracy,
                            'exact': boolean_exact?,
                            'rules': a list of (original rate rule entry, weight in average)
                            'training': a list of (original rate rule entry associated with training entry, original training entry, weight in average)}]


        where Exact is a boolean of whether the rate is an exact match, Template is
        the reaction template used, RateRules is a list of the rate rule entries containing
        the kinetics used, and TrainingReactions are ones that have created rules used in the estimate.
        """
        import re
        lines = reaction.kinetics.comment.split('\n')

        exact = False
        template = None
        rules = None
        trainingEntries = None
        degeneracy = 1

        regex = "\[(.*)\]" # only hit outermost brackets
        for line in lines:
            if line.startswith('Matched'):
                # Source of the kinetics is from training reaction
                trainingReactionIndex = int(line.split()[2])
                depository  = self.getTrainingDepository()
                trainingEntry = depository.entries[trainingReactionIndex]
                # Perform sanity check that the training reaction's label matches that of the comments
                if trainingEntry.label not in line:
                    raise AssertionError('Reaction {0} uses kinetics from training reaction {1} but does not match the training reaction {1} from the {2} family.'.format(reaction,trainingReactionIndex,self.label))
                
                # Sometimes the matched kinetics could be in the reverse direction..... 
                if reaction.isIsomorphic(trainingEntry.item, eitherDirection=False):
                    reverse=False
                else:
                    reverse=True
                return True, [self.label, trainingEntry, reverse]

            elif line.startswith('Exact match'):
                exact = True
            elif line.startswith('Estimated'):
                pass
            elif line.startswith('Multiplied by'):
                degeneracy = float(line.split()[-1])

        # Extract the rate rule information 
        fullCommentString = reaction.kinetics.comment.replace('\n', ' ')
        
        # The rate rule string is right after the phrase 'for rate rule'
        rateRuleString = fullCommentString.split("for rate rule",1)[1].split()[0]
        
        if rateRuleString[0] == '[':
            templateLabel = re.split(regex, rateRuleString)[1]
        else:
            templateLabel = rateRuleString #if has the line 'From training reaction # for rate rule node1;node2'
            
        template = self.retrieveTemplate(templateLabel.split(';'))
        rules, trainingEntries = self.getSourcesForTemplate(template)
        

        if not template:
            raise ValueError('Could not extract kinetics source from comments for reaction {}.'.format(reaction))
        
        sourceDict = {'template':template, 'degeneracy':degeneracy, 'exact':exact, 
                       'rules':rules,'training':trainingEntries }

        # Source of the kinetics is from rate rules
        return False, [self.label, sourceDict]

    def getBackboneRoots(self):
        """
        Returns: the top level backbone node in a unimolecular family.
        """

        backboneRoots = [entry for entry in self.groups.top if entry in self.forwardTemplate.reactants]
        return backboneRoots

    def getEndRoots(self):
        """
        Returns: A list of top level end nodes in a unimolecular family
        """

        endRoots = [entry for entry in self.groups.top if entry not in self.forwardTemplate.reactants]
        return endRoots

    def getTopLevelGroups(self, root):
        """
        Returns a list of group nodes that are the highest in the tree starting at node "root".
        If "root" is a group node, then it will return a single-element list with "root".
        Otherwise, for every child of root, we descend until we find no nodes with logic
        nodes. We then return a list of all group nodes found along the way.
        """

        groupList = [root]
        allGroups = False

        while not allGroups:
            newGroupList = []
            for entry in groupList:
                if isinstance(entry.item,Group):
                    newGroupList.append(entry)
                else:
                    newGroupList.extend(entry.children)
            groupList = newGroupList
            allGroups = all([isinstance(entry.item, Group) for entry in groupList])

        return groupList

def informationGain(ks1,ks2):
    """
    calculates the information gain as the sum of the products of the standard deviations at each
    node and the number of reactions at that node
    """
    return len(ks1)*np.std(ks1)+len(ks2)*np.std(ks2)
 
def getObjectiveFunction(kinetics1,kinetics2,obj=informationGain,T=1000.0):
    """
    Returns the value of four potential objective functions to minimize
    Uncertainty = N1*std(Ln(k))_1 + N1*std(Ln(k))_1
    Mean difference: -abs(mean(Ln(k))_1-mean(Ln(k))_2)
    Error using mean: Err_1 + Err_2
    Split: abs(N1-N2)
    """
    ks1 = np.array([np.log(k.getRateCoefficient(T)) for k in kinetics1])
    ks2 = np.array([np.log(k.getRateCoefficient(T)) for k in kinetics2])
    N1 = len(ks1)
    
    return obj(ks1,ks2), N1 == 0
<|MERGE_RESOLUTION|>--- conflicted
+++ resolved
@@ -38,11 +38,7 @@
 import warnings
 import codecs
 from copy import deepcopy
-<<<<<<< HEAD
-import itertools
-=======
 from collections import OrderedDict
->>>>>>> aaf3dcec
 
 from rmgpy.constraints import failsSpeciesConstraints
 from rmgpy.data.base import Database, Entry, LogicNode, LogicOr, ForbiddenStructures,\
@@ -1086,14 +1082,10 @@
                 # this family; save them so we can try this
                 reverse_entries.append(entry)
                 continue
-<<<<<<< HEAD
-
-=======
             
             tentries[entry.index].item.is_forward = True
             
             assert isinstance(entry.data, Arrhenius)
->>>>>>> aaf3dcec
             data = deepcopy(entry.data)
             data.changeT0(1)
             
@@ -1553,14 +1545,7 @@
         # check family-specific forbidden structures 
         if self.forbidden is not None and self.forbidden.isMoleculeForbidden(molecule):
             return True
-<<<<<<< HEAD
-        # check RMG globally forbidden structures
-        if forbidden_structures is not None and forbidden_structures.isMoleculeForbidden(molecule):
-            return True
-=======
-
-
->>>>>>> aaf3dcec
+
         return False
 
     def __createReaction(self, reactants, products, is_forward):
@@ -1916,12 +1901,11 @@
                                         if productStructures is not None:
                                             rxn = self.__createReaction(reactantStructures, productStructures, forward)
                                             if rxn: rxnList.append(rxn)
-<<<<<<< HEAD
 
         # Termolecular reactants: A + B + C --> products
         elif len(reactants) == 2 and len(template.reactants) == 3:
             """
-            Two reactants but a termoleculare template.
+            Two reactants but a termolecular template.
             Could be A + X + X <=> BX + CX (dissociative adsorption)
             or A + X + X <=> AXX (bidentate adsorption)
             in which case, if one of the two reactants is an X
@@ -1973,16 +1957,20 @@
                 raise NotImplementedError("Termolecluar template not containing two surface sites")
 
         elif len(reactants) == 3 and len(template.reactants) == 3:
-            """
-            Three reactants and a termolecular template.
-            Could be A + X + X <=> BX + CX (dissociative adsorption)
-            or A + X + X <=> AXX (bidentate adsorption)
-            that was first found in the reverse direction
-            and so is being passed in with all three reactants identified.
-            """
+
+
             templateSites = [r for r in template.reactants if r.item.isSurfaceSite()]
             if len(templateSites) == 2:
-                "Should be 2 surface sites in reactants too. Find them, and find mappings of the other"
+                """
+                Three reactants and a termolecular template.
+                Could be A + X + X <=> BX + CX (dissociative adsorption)
+                or A + X + X <=> AXX (bidentate adsorption)
+                that was first found in the reverse direction
+                and so is being passed in with all three reactants identified.
+                """
+
+                # Should be 2 surface sites in reactants too.
+                # Find them, and find mappings of the other
                 m1, m2, m3 = (r[0] for r in reactants)
                 if m1.isSurfaceSite() and m2.isSurfaceSite() and not m3.isSurfaceSite():
                     site1, site2 = m1, m2
@@ -2024,7 +2012,69 @@
                                 if rxn: rxnList.append(rxn)
 
             else:
-                raise NotImplementedError("Termolecluar template not containing two surface sites")
+                """
+                Not a bidentate surface reaction, just a gas-phase"
+                Trimolecular reactants: A + B + C --> products
+                """
+
+                moleculesA = reactants[0]
+                moleculesB = reactants[1]
+                moleculesC = reactants[2]
+
+                # Iterate over all resonance isomers of the reactants
+                for moleculeA in moleculesA:
+                    for moleculeB in moleculesB:
+                        for moleculeC in moleculesC:
+
+                            def generate_products_and_reactions(order):
+                                """
+                                order = (0, 1, 2) corresponds to reactants stored as A + B + C, etc.
+                                """
+                                _mappingsA = self.__matchReactantToTemplate(moleculeA, template.reactants[order[0]])
+                                _mappingsB = self.__matchReactantToTemplate(moleculeB, template.reactants[order[1]])
+                                _mappingsC = self.__matchReactantToTemplate(moleculeC, template.reactants[order[2]])
+
+                                # Iterate over each pair of matches (A, B, C)
+                                for _mapA in _mappingsA:
+                                    for _mapB in _mappingsB:
+                                        for _mapC in _mappingsC:
+                                            _reactantStructures = [moleculeA, moleculeB, moleculeC]
+                                            _maps = [_mapA, _mapB, _mapC]
+                                            # Reorder reactants in case we have a family with fewer reactant trees than
+                                            # reactants and different reactant orders can produce different products
+                                            _reactantStructures = [_reactantStructures[_i] for _i in order]
+                                            _maps = [_maps[_i] for _i in order]
+                                            try:
+                                                _productStructures = self.__generateProductStructures(_reactantStructures,
+                                                                                                      _maps,
+                                                                                                      forward)
+                                            except ForbiddenStructureException:
+                                                pass
+                                            else:
+                                                if _productStructures is not None:
+                                                    _rxn = self.__createReaction(_reactantStructures,
+                                                                                 _productStructures,
+                                                                                 forward)
+                                                    if _rxn: rxnList.append(_rxn)
+
+                            # Reactants stored as A + B + C
+                            generate_products_and_reactions((0, 1, 2))
+
+                            # Only check for swapped reactants if they are different
+                            if reactants[1] is not reactants[2]:
+                                # Reactants stored as A + C + B
+                                generate_products_and_reactions((0, 2, 1))
+                            if reactants[0] is not reactants[1]:
+                                # Reactants stored as B + A + C
+                                generate_products_and_reactions((1, 0, 2))
+                            if reactants[0] is not reactants[2]:
+                                # Reactants stored as C + B + A
+                                generate_products_and_reactions((2, 1, 0))
+                                if reactants[0] is not reactants[1] and reactants[1] is not reactants[2]:
+                                    # Reactants stored as C + A + B
+                                    generate_products_and_reactions((2, 0, 1))
+                                    # Reactants stored as B + C + A
+                                    generate_products_and_reactions((1, 2, 0))
 
         # ToDo: try to remove this hard-coding of reaction family name..
         if not forward and 'adsorption' in self.label.lower():
@@ -2041,71 +2091,6 @@
                     logging.info("Removing {} reaction {!s} with no desorbed species".format(self.label, reaction))
                     continue  # to next reaction immediately
             rxnList = prunedList
-
-=======
-        
-        # Trimolecular reactants: A + B + C --> products
-        elif len(reactants) == 3 and len(template.reactants) == 3:
-
-            moleculesA = reactants[0]
-            moleculesB = reactants[1]
-            moleculesC = reactants[2]
-
-            # Iterate over all resonance isomers of the reactants
-            for moleculeA in moleculesA:
-                for moleculeB in moleculesB:
-                    for moleculeC in moleculesC:
-
-                        def generate_products_and_reactions(order):
-                            """
-                            order = (0, 1, 2) corresponds to reactants stored as A + B + C, etc.
-                            """
-                            _mappingsA = self.__matchReactantToTemplate(moleculeA, template.reactants[order[0]])
-                            _mappingsB = self.__matchReactantToTemplate(moleculeB, template.reactants[order[1]])
-                            _mappingsC = self.__matchReactantToTemplate(moleculeC, template.reactants[order[2]])
-
-                            # Iterate over each pair of matches (A, B, C)
-                            for _mapA in _mappingsA:
-                                for _mapB in _mappingsB:
-                                    for _mapC in _mappingsC:
-                                        _reactantStructures = [moleculeA, moleculeB, moleculeC]
-                                        _maps = [_mapA, _mapB, _mapC]
-                                        # Reorder reactants in case we have a family with fewer reactant trees than
-                                        # reactants and different reactant orders can produce different products
-                                        _reactantStructures = [_reactantStructures[_i] for _i in order]
-                                        _maps = [_maps[_i] for _i in order]
-                                        try:
-                                            _productStructures = self.__generateProductStructures(_reactantStructures,
-                                                                                                  _maps,
-                                                                                                  forward)
-                                        except ForbiddenStructureException:
-                                            pass
-                                        else:
-                                            if _productStructures is not None:
-                                                _rxn = self.__createReaction(_reactantStructures,
-                                                                             _productStructures,
-                                                                             forward)
-                                                if _rxn: rxnList.append(_rxn)
-
-                        # Reactants stored as A + B + C
-                        generate_products_and_reactions((0, 1, 2))
-
-                        # Only check for swapped reactants if they are different
-                        if reactants[1] is not reactants[2]:
-                            # Reactants stored as A + C + B
-                            generate_products_and_reactions((0, 2, 1))
-                        if reactants[0] is not reactants[1]:
-                            # Reactants stored as B + A + C
-                            generate_products_and_reactions((1, 0, 2))
-                        if reactants[0] is not reactants[2]:
-                            # Reactants stored as C + B + A
-                            generate_products_and_reactions((2, 1, 0))
-                            if reactants[0] is not reactants[1] and reactants[1] is not reactants[2]:
-                                # Reactants stored as C + A + B
-                                generate_products_and_reactions((2, 0, 1))
-                                # Reactants stored as B + C + A
-                                generate_products_and_reactions((1, 2, 0))
->>>>>>> aaf3dcec
 
         # If products is given, remove reactions from the reaction list that
         # don't generate the given products
@@ -2225,49 +2210,6 @@
                 elif reaction.products[0].containsLabeledAtom('*3'):
                     pairs.append([reaction.reactants[0],reaction.products[1]])
                     pairs.append([reaction.reactants[1],reaction.products[0]])
-<<<<<<< HEAD
-                else:
-                    error = True
-        elif reaction.isSurfaceReaction():
-            # remove vacant active sites from consideration
-            reactants = [sp for sp in reaction.reactants if not sp.isSurfaceSite()]
-            products =  [sp for sp in reaction.products if not sp.isSurfaceSite()]
-            if len(reactants) == 1 or len(products) == 1:
-                # When there is only one reactant (or one product), it is paired
-                # with each of the products (reactants)
-                for reactant in reactants:
-                    for product in products:
-                        pairs.append([reactant, product])
-            elif self.label.lower() == 'surface_abstraction':
-                # Hardcoding for surface abstraction: pair the reactant containing
-                # *1 with the product containing *3 and vice versa
-                assert len(reaction.reactants) == len(reaction.products) == 2
-                if reaction.reactants[0].containsLabeledAtom('*1'):
-                    if reaction.products[0].containsLabeledAtom('*3'):
-                        pairs.append([reaction.reactants[0], reaction.products[0]])
-                        pairs.append([reaction.reactants[1], reaction.products[1]])
-                    elif reaction.products[1].containsLabeledAtom('*3'):
-                        pairs.append([reaction.reactants[0], reaction.products[1]])
-                        pairs.append([reaction.reactants[1], reaction.products[0]])
-                    else:
-                        error = True
-                elif reaction.reactants[1].containsLabeledAtom('*1'):
-                    if reaction.products[1].containsLabeledAtom('*3'):
-                        pairs.append([reaction.reactants[0], reaction.products[0]])
-                        pairs.append([reaction.reactants[1], reaction.products[1]])
-                    elif reaction.products[0].containsLabeledAtom('*3'):
-                        pairs.append([reaction.reactants[0], reaction.products[1]])
-                        pairs.append([reaction.reactants[1], reaction.products[0]])
-                    else:
-                        error = True
-
-            else:
-                error = True
-        else:
-            error = True
-            
-        if error:
-=======
         elif self.label.lower() == 'baeyer-villiger_step1_cat':
             # Hardcoding for Baeyer-Villiger_step1_cat: pair the two reactants
             # with the Criegee intermediate and pair the catalyst with itself
@@ -2330,9 +2272,35 @@
                     pairs.append([reaction.reactants[1], reaction.products[0]])
                     pairs.append([reaction.reactants[1], reaction.products[1]])
                     pairs.append([reaction.reactants[0], reaction.products[2]])
-
+        elif reaction.isSurfaceReaction():
+            # remove vacant active sites from consideration
+            reactants = [sp for sp in reaction.reactants if not sp.isSurfaceSite()]
+            products = [sp for sp in reaction.products if not sp.isSurfaceSite()]
+            if len(reactants) == 1 or len(products) == 1:
+                # When there is only one reactant (or one product), it is paired
+                # with each of the products (reactants)
+                for reactant in reactants:
+                    for product in products:
+                        pairs.append([reactant, product])
+            elif self.label.lower() == 'surface_abstraction':
+                # Hardcoding for surface abstraction: pair the reactant containing
+                # *1 with the product containing *3 and vice versa
+                assert len(reaction.reactants) == len(reaction.products) == 2
+                if reaction.reactants[0].containsLabeledAtom('*1'):
+                    if reaction.products[0].containsLabeledAtom('*3'):
+                        pairs.append([reaction.reactants[0], reaction.products[0]])
+                        pairs.append([reaction.reactants[1], reaction.products[1]])
+                    elif reaction.products[1].containsLabeledAtom('*3'):
+                        pairs.append([reaction.reactants[0], reaction.products[1]])
+                        pairs.append([reaction.reactants[1], reaction.products[0]])
+                elif reaction.reactants[1].containsLabeledAtom('*1'):
+                    if reaction.products[1].containsLabeledAtom('*3'):
+                        pairs.append([reaction.reactants[0], reaction.products[0]])
+                        pairs.append([reaction.reactants[1], reaction.products[1]])
+                    elif reaction.products[0].containsLabeledAtom('*3'):
+                        pairs.append([reaction.reactants[0], reaction.products[1]])
+                        pairs.append([reaction.reactants[1], reaction.products[0]])
         if not pairs:
->>>>>>> aaf3dcec
             logging.debug('Preset mapping missing for determining reaction pairs for family {0!s}, falling back to Reaction.generatePairs'.format(self.label))
 
         return pairs
