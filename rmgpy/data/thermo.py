#!/usr/bin/python
# -*- coding: utf-8 -*-

################################################################################
#
#   RMG - Reaction Mechanism Generator
#
#   Copyright (c) 2002-2010 Prof. William H. Green (whgreen@mit.edu) and the
#   RMG Team (rmg_dev@mit.edu)
#
#   Permission is hereby granted, free of charge, to any person obtaining a
#   copy of this software and associated documentation files (the 'Software'),
#   to deal in the Software without restriction, including without limitation
#   the rights to use, copy, modify, merge, publish, distribute, sublicense,
#   and/or sell copies of the Software, and to permit persons to whom the
#   Software is furnished to do so, subject to the following conditions:
#
#   The above copyright notice and this permission notice shall be included in
#   all copies or substantial portions of the Software.
#
#   THE SOFTWARE IS PROVIDED 'AS IS', WITHOUT WARRANTY OF ANY KIND, EXPRESS OR
#   IMPLIED, INCLUDING BUT NOT LIMITED TO THE WARRANTIES OF MERCHANTABILITY,
#   FITNESS FOR A PARTICULAR PURPOSE AND NONINFRINGEMENT. IN NO EVENT SHALL THE
#   AUTHORS OR COPYRIGHT HOLDERS BE LIABLE FOR ANY CLAIM, DAMAGES OR OTHER
#   LIABILITY, WHETHER IN AN ACTION OF CONTRACT, TORT OR OTHERWISE, ARISING
#   FROM, OUT OF OR IN CONNECTION WITH THE SOFTWARE OR THE USE OR OTHER
#   DEALINGS IN THE SOFTWARE.
#
################################################################################

"""

"""

import os.path
import re
import math
import logging
import numpy
from copy import deepcopy

from base import Database, Entry, makeLogicNode, DatabaseError

import rmgpy.constants as constants
from rmgpy.thermo import NASAPolynomial, NASA, ThermoData, Wilhoit
from rmgpy.molecule import Molecule, Atom, Bond, Group
import rmgpy.molecule
from rmgpy.species import Species

from rmgpy.scoop_framework.util import get

#: This dictionary is used to add multiplicity to species label
_multiplicity_labels = {1:'S',2:'D',3:'T',4:'Q',5:'V',}

################################################################################

def saveEntry(f, entry):
    """
    Write a Pythonic string representation of the given `entry` in the thermo
    database to the file object `f`.
    """

    f.write('entry(\n')
    f.write('    index = {0:d},\n'.format(entry.index))
    f.write('    label = "{0}",\n'.format(entry.label))

    if isinstance(entry.item, Molecule):
        f.write('    molecule = \n')
        f.write('"""\n')
        f.write(entry.item.toAdjacencyList(removeH=False))
        f.write('""",\n')
    elif isinstance(entry.item, Group):
        f.write('    group = \n')
        f.write('"""\n')
        f.write(entry.item.toAdjacencyList())
        f.write('""",\n')
    else:
        f.write('    group = "{0}",\n'.format(entry.item))

    if isinstance(entry.data, ThermoData):
        f.write('    thermo = ThermoData(\n')
        f.write('        Tdata = {0!r},\n'.format(entry.data.Tdata))
        f.write('        Cpdata = {0!r},\n'.format(entry.data.Cpdata))
        f.write('        H298 = {0!r},\n'.format(entry.data.H298))
        f.write('        S298 = {0!r},\n'.format(entry.data.S298))
        if entry.data.Tmin is not None: f.write('        Tmin = {0!r},\n'.format(entry.data.Tmin))
        if entry.data.Tmax is not None: f.write('        Tmax = {0!r},\n'.format(entry.data.Tmax))
        f.write('    ),\n')
    elif isinstance(entry.data, Wilhoit):
        f.write('    thermo = Wilhoit(\n')
        f.write('        cp0 = {0!r},\n'.format(entry.data.cp0))
        f.write('        cpInf = {0!r},\n'.format(entry.data.cpInf))
        f.write('        a0 = {0:g},\n'.format(entry.data.a0))
        f.write('        a1 = {0:g},\n'.format(entry.data.a1))
        f.write('        a2 = {0:g},\n'.format(entry.data.a2))
        f.write('        a3 = {0:g},\n'.format(entry.data.a3))
        f.write('        B = {0!r},\n'.format(entry.data.B))
        f.write('        H0 = {0!r},\n'.format(entry.data.H0))
        f.write('        S0 = {0!r},\n'.format(entry.data.S0))
        if entry.data.Tmin is not None: f.write('        Tmin = {0!r},\n'.format(entry.data.Tmin))
        if entry.data.Tmax is not None: f.write('        Tmax = {0!r},\n'.format(entry.data.Tmax))
        f.write('    ),\n')
    elif isinstance(entry.data, NASA):
        f.write('    thermo = NASA(\n')
        f.write('        polynomials = [\n')
        for poly in entry.data.polynomials:
            f.write('            {0!r},\n'.format(poly))
        f.write('        ],\n')
        if entry.data.Tmin is not None: f.write('        Tmin = {0!r},\n'.format(entry.data.Tmin))
        if entry.data.Tmax is not None: f.write('        Tmax = {0!r},\n'.format(entry.data.Tmax))
        f.write('    ),\n')
    else:
        f.write('    thermo = {0!r},\n'.format(entry.data))

    if entry.reference is not None: f.write('    reference = {0!r},\n'.format(entry.reference))
    if entry.referenceType != "": f.write('    referenceType = "{0}",\n'.format(entry.referenceType))
    f.write('    shortDesc = u"""')
    try:
        f.write(entry.shortDesc.encode('utf-8'))
    except (UnicodeEncodeError, UnicodeDecodeError):
        f.write(entry.shortDesc.strip().encode('ascii', 'replace'))
    f.write('""",\n')
    f.write('    longDesc = \n')
    f.write('u"""\n')
    try:
        f.write(entry.longDesc.strip().encode('utf-8') + "\n")
    except (UnicodeEncodeError, UnicodeDecodeError):
        f.write(entry.longDesc.strip().encode('ascii', 'replace') + "\n")
    f.write('""",\n')
    if entry.rank:
        f.write("    rank = {0},\n".format(entry.rank))

    f.write(')\n\n')

def generateOldLibraryEntry(data):
    """
    Return a list of values used to save entries to the old-style RMG
    thermo database based on the thermodynamics object `data`.
    """
    if isinstance(data, ThermoData):
        return '{0:9g} {1:9g} {2:9g} {3:9g} {4:9g} {5:9g} {6:9g} {7:9g} {8:9g} {9:9g} {10:9g} {11:9g}'.format(
            data.H298.value_si/4184.,
            data.S298.value_si/4.184,
            data.Cpdata.value_si[0]/4.184,
            data.Cpdata.value_si[1]/4.184,
            data.Cpdata.value_si[2]/4.184,
            data.Cpdata.value_si[3]/4.184,
            data.Cpdata.value_si[4]/4.184,
            data.Cpdata.value_si[5]/4.184,
            data.Cpdata.value_si[6]/4.184,
            data.H298.uncertainty/4184.,
            data.S298.uncertainty/4.184,
            max(data.Cpdata.uncertainty)/4.184,
        )
    elif isinstance(data, basestring):
        return data
    else:
        return '{0:9g} {1:9g} {2:9g} {3:9g} {4:9g} {5:9g} {6:9g} {7:9g} {8:9g} {9:9g} {10:9g} {11:9g}'.format(
            data.getEnthalpy(298)/4184.,
            data.getEntropy(298)/4.184,
            data.getHeatCapacity(300)/4.184,
            data.getHeatCapacity(400)/4.184,
            data.getHeatCapacity(500)/4.184,
            data.getHeatCapacity(600)/4.184,
            data.getHeatCapacity(800)/4.184,
            data.getHeatCapacity(1000)/4.184,
            data.getHeatCapacity(1500)/4.184,
            0,
            0,
            0,
        )

def processOldLibraryEntry(data):
    """
    Process a list of parameters `data` as read from an old-style RMG
    thermo database, returning the corresponding thermodynamics object.
    """
    return ThermoData(
        Tdata = ([300,400,500,600,800,1000,1500],"K"),
        Cpdata = ([float(d) for d in data[2:9]],"cal/(mol*K)","+|-",float(data[11])),
        H298 = (float(data[0]),"kcal/mol","+|-",float(data[9])),
        S298 = (float(data[1]),"cal/(mol*K)","+|-",float(data[10])),
    )


def addThermoData(thermoData1, thermoData2, groupAdditivity=False):
        """
        Add the thermodynamic data `thermoData2` to the data `thermoData1`,
        and return `thermoData1`.
        
        If `groupAdditivity` is True, append comments related to group additivity estimation
        """
        if len(thermoData1.Tdata.value_si) != len(thermoData2.Tdata.value_si) or any([T1 != T2 for T1, T2 in zip(thermoData1.Tdata.value_si, thermoData2.Tdata.value_si)]):
            raise Exception('Cannot add these ThermoData objects due to their having different temperature points.')
        
        for i in range(thermoData1.Tdata.value_si.shape[0]):
            thermoData1.Cpdata.value_si[i] += thermoData2.Cpdata.value_si[i]
        thermoData1.H298.value_si += thermoData2.H298.value_si
        thermoData1.S298.value_si += thermoData2.S298.value_si

        if groupAdditivity:
            if thermoData1.comment:
                thermoData1.comment += ' + {0}'.format(thermoData2.comment)
            else:
                thermoData1.comment = 'Thermo group additivity estimation: ' + thermoData2.comment
            
        return thermoData1
    
def removeThermoData(thermoData1, thermoData2):
    """
    Remove the thermodynamic data `thermoData2` from the data `thermoData1`,
    and return `thermoData1`.
    """
    if len(thermoData1.Tdata.value_si) != len(thermoData2.Tdata.value_si) or any([T1 != T2 for T1, T2 in zip(thermoData1.Tdata.value_si, thermoData2.Tdata.value_si)]):
        raise Exception('Cannot take the difference between these ThermoData objects due to their having different temperature points.')

    for i in range(thermoData1.Tdata.value_si.shape[0]):
        thermoData1.Cpdata.value_si[i] -= thermoData2.Cpdata.value_si[i]
    thermoData1.H298.value_si -= thermoData2.H298.value_si
    thermoData1.S298.value_si -= thermoData2.S298.value_si

    return thermoData1

def averageThermoData(thermoDataList=None):
    """
    Average a list of thermoData values together.
    Sets uncertainty values to be the approximately the 95% confidence interval, equivalent to
    2 standard deviations calculated using the sample standard variance:
    
    Uncertainty = 2s
    s = sqrt( sum(abs(x - x.mean())^2) / N - 1) where N is the number of values averaged
    
    Note that uncertainties are only computed when number of values is greater than 1.
    """
    if thermoDataList is None:
        thermoDataList = []
        
    import copy
    numValues = len(thermoDataList)
        
    if numValues == 0:
        raise Exception('No thermo data values were inputted to be averaged.')
    else:
        print 'Averaging thermo data over {0} value(s).'.format(numValues)
        
        if numValues == 1:
            return copy.deepcopy(thermoDataList[0])
        
        else:
            averagedThermoData = copy.deepcopy(thermoDataList[0])
            for thermoData in thermoDataList[1:]:
                averagedThermoData = addThermoData(averagedThermoData, thermoData)


            for i in range(averagedThermoData.Tdata.value_si.shape[0]):
                averagedThermoData.Cpdata.value_si[i] /= numValues

                cpData = [thermoData.Cpdata.value_si[i] for thermoData in thermoDataList]
                averagedThermoData.Cpdata.uncertainty[i] = 2*numpy.std(cpData, ddof=1)

            HData = [thermoData.H298.value_si for thermoData in thermoDataList]
            averagedThermoData.H298.value_si /= numValues
            averagedThermoData.H298.uncertainty_si = 2*numpy.std(HData, ddof=1)

            SData = [thermoData.S298.value_si for thermoData in thermoDataList]
            averagedThermoData.S298.value_si /= numValues
            averagedThermoData.S298.uncertainty_si = 2*numpy.std(SData, ddof=1)
            return averagedThermoData

################################################################################

class ThermoDepository(Database):
    """
    A class for working with the RMG thermodynamics depository.
    """

    def __init__(self, label='', name='', shortDesc='', longDesc=''):
        Database.__init__(self, label=label, name=name, shortDesc=shortDesc, longDesc=longDesc)

    def loadEntry(self, index, label, molecule, thermo, reference=None, referenceType='', shortDesc='', longDesc='', rank=None):
        entry = Entry(
            index = index,
            label = label,
            item = Molecule().fromAdjacencyList(molecule),
            data = thermo,
            reference = reference,
            referenceType = referenceType,
            shortDesc = shortDesc,
            longDesc = longDesc.strip(),
            rank = rank,
        )
        self.entries[label] = entry
        return entry

    def saveEntry(self, f, entry):
        """
        Write the given `entry` in the thermo database to the file object `f`.
        """
        return saveEntry(f, entry)

################################################################################

class ThermoLibrary(Database):
    """
    A class for working with a RMG thermodynamics library.
    """

    def __init__(self, label='', name='',solvent=None, shortDesc='', longDesc=''):
        Database.__init__(self, label=label, name=name, shortDesc=shortDesc, longDesc=longDesc)

    def loadEntry(self,
                  index,
                  label,
                  molecule,
                  thermo,
                  reference=None,
                  referenceType='',
                  shortDesc='',
                  longDesc='',
                  rank=None,
                  ):

        molecule = Molecule().fromAdjacencyList(molecule)

        # Internal checks for adding entry to the thermo library
        if label in self.entries.keys():
            raise DatabaseError('Found a duplicate molecule with label {0} in the thermo library {1}.  Please correct your library.'.format(label, self.name))

        for entry in self.entries.values():
            if molecule.isIsomorphic(entry.item):
                if molecule.multiplicity == entry.item.multiplicity:
                    raise DatabaseError('Adjacency list and multiplicity of {0} matches that of existing molecule {1} in thermo library {2}.  Please correct your library.'.format(label, entry.label, self.name))

        self.entries[label] = Entry(
            index = index,
            label = label,
            item = molecule,
            data = thermo,
            reference = reference,
            referenceType = referenceType,
            shortDesc = shortDesc,
            longDesc = longDesc.strip(),
            rank = rank,
        )

    def saveEntry(self, f, entry):
        """
        Write the given `entry` in the thermo database to the file object `f`.
        """
        return saveEntry(f, entry)

    def generateOldLibraryEntry(self, data):
        """
        Return a list of values used to save entries to the old-style RMG
        thermo database based on the thermodynamics object `data`.
        """
        return generateOldLibraryEntry(data)

    def processOldLibraryEntry(self, data):
        """
        Process a list of parameters `data` as read from an old-style RMG
        thermo database, returning the corresponding thermodynamics object.
        """
        return processOldLibraryEntry(data)

################################################################################

class ThermoGroups(Database):
    """
    A class for working with an RMG thermodynamics group additivity database.
    """

    def __init__(self, label='', name='', shortDesc='', longDesc=''):
        Database.__init__(self, label=label, name=name, shortDesc=shortDesc, longDesc=longDesc)

    def loadEntry(self,
                  index,
                  label,
                  group,
                  thermo,
                  reference=None,
                  referenceType='',
                  shortDesc='',
                  longDesc='',
                  rank=None,
                  ):

        if group[0:3].upper() == 'OR{' or group[0:4].upper() == 'AND{' or group[0:7].upper() == 'NOT OR{' or group[0:8].upper() == 'NOT AND{':
            item = makeLogicNode(group)
        else:
            item = Group().fromAdjacencyList(group)
        self.entries[label] = Entry(
            index = index,
            label = label,
            item = item,
            data = thermo,
            reference = reference,
            referenceType = referenceType,
            shortDesc = shortDesc,
            longDesc = longDesc.strip(),
            rank = rank,
        )

    def saveEntry(self, f, entry):
        """
        Write the given `entry` in the thermo database to the file object `f`.
        """
        return saveEntry(f, entry)

    def generateOldLibraryEntry(self, data):
        """
        Return a list of values used to save entries to the old-style RMG
        thermo database based on the thermodynamics object `data`.
        """

        return generateOldLibraryEntry(data)

    def processOldLibraryEntry(self, data):
        """
        Process a list of parameters `data` as read from an old-style RMG
        thermo database, returning the corresponding thermodynamics object.
        """
        return processOldLibraryEntry(data)

    def copyData(self, source, destination):
        """
        This method copys the ThermoData object and all meta data
        from source to destination
        Args:
            source: The entry for which data is being copied
            destination: The entry for which data is being overwritten

        """
        destination.data = source.data
        destination.reference = source.reference
        destination._longDesc = source._longDesc
        destination._shortDesc = source._shortDesc
        destination._longDesc = source.longDesc
        destination._shortDesc = source.shortDesc
        destination.rank = source.rank
        destination.referenceType = source.referenceType    


    def removeGroup(self, groupToRemove):
        """
        Removes a group that is in a tree from the database. For thermo
        groups we also, need to re-point any unicode thermoData that may
        have pointed to the entry.

        Returns the removed group
        """

        #First call base class method
        Database.removeGroup(self, groupToRemove)

        parentR = groupToRemove.parent

        #look for other pointers that point toward entry
        for entryName, entry in self.entries.iteritems():
            if isinstance(entry.data, basestring):
                if entry.data == groupToRemove.label:
                    #if the entryToRemove.data is also a pointer, then copy
                    if isinstance(groupToRemove.data, basestring):
                        entry.data = groupToRemove.data
                    #if the parent points toward entry and the data is
                    #not a base string, we need to copy the data to the parent
                    elif entry is parentR:
                        self.copyData(groupToRemove, parentR)
                    #otherwise, point toward entryToRemove's parent
                    else:
                        entry.data = unicode(parentR.label)

        return groupToRemove
################################################################################

class ThermoDatabase(object):
    """
    A class for working with the RMG thermodynamics database.
    """

    def __init__(self):
        self.depository = {}
        self.libraries = {}
        self.groups = {}
        self.libraryOrder = []
        self.local_context = {
            'ThermoData': ThermoData,
            'Wilhoit': Wilhoit,
            'NASAPolynomial': NASAPolynomial,
            'NASA': NASA,
        }
        self.global_context = {}

    def __reduce__(self):
        """
        A helper function used when pickling a ThermoDatabase object.
        """
        d = {
            'depository': self.depository,
            'libraries': self.libraries,
            'groups': self.groups,
            'libraryOrder': self.libraryOrder,
        }
        return (ThermoDatabase, (), d)

    def __setstate__(self, d):
        """
        A helper function used when unpickling a ThermoDatabase object.
        """
        self.depository = d['depository']
        self.libraries = d['libraries']
        self.groups = d['groups']
        self.libraryOrder = d['libraryOrder']

    def load(self, path, libraries=None, depository=True):
        """
        Load the thermo database from the given `path` on disk, where `path`
        points to the top-level folder of the thermo database.
        """
        if depository:
            self.loadDepository(os.path.join(path, 'depository'))
        else:
            self.depository = {}
        self.loadLibraries(os.path.join(path, 'libraries'), libraries)
        self.loadGroups(os.path.join(path, 'groups'))

    def loadDepository(self, path):
        """
        Load the thermo database from the given `path` on disk, where `path`
        points to the top-level folder of the thermo database.
        """
        self.depository = {}
        self.depository['stable']  = ThermoDepository().load(os.path.join(path, 'stable.py'), self.local_context, self.global_context)
        self.depository['radical'] = ThermoDepository().load(os.path.join(path, 'radical.py'), self.local_context, self.global_context)

    def loadLibraries(self, path, libraries=None):
        """
        Load the thermo database from the given `path` on disk, where `path`
        points to the top-level folder of the thermo database.
        """
        self.libraries = {}; self.libraryOrder = []
        for (root, dirs, files) in os.walk(os.path.join(path)):
            for f in files:
                name, ext = os.path.splitext(f)
                if ext.lower() == '.py' and (libraries is None or name in libraries):
                    logging.info('Loading thermodynamics library from {0} in {1}...'.format(f, root))
                    library = ThermoLibrary()
                    library.load(os.path.join(root, f), self.local_context, self.global_context)
                    library.label = os.path.splitext(f)[0]
                    self.libraries[library.label] = library
                    self.libraryOrder.append(library.label)
        if libraries is not None:
            self.libraryOrder = libraries

    def loadGroups(self, path):
        """
        Load the thermo database from the given `path` on disk, where `path`
        points to the top-level folder of the thermo database.
        """
        logging.info('Loading thermodynamics group database from {0}...'.format(path))
        self.groups = {}
        self.groups['group']   =   ThermoGroups(label='group').load(os.path.join(path, 'group.py'  ), self.local_context, self.global_context)
        self.groups['gauche']  =  ThermoGroups(label='gauche').load(os.path.join(path, 'gauche.py' ), self.local_context, self.global_context)
        self.groups['int15']   =   ThermoGroups(label='int15').load(os.path.join(path, 'int15.py'  ), self.local_context, self.global_context)
        self.groups['ring']    =    ThermoGroups(label='ring').load(os.path.join(path, 'ring.py'   ), self.local_context, self.global_context)
        self.groups['radical'] = ThermoGroups(label='radical').load(os.path.join(path, 'radical.py'), self.local_context, self.global_context)
        self.groups['polycyclic'] = ThermoGroups(label='polycyclic').load(os.path.join(path, 'polycyclic.py'), self.local_context, self.global_context)
        self.groups['other']   =   ThermoGroups(label='other').load(os.path.join(path, 'other.py'  ), self.local_context, self.global_context)

    def save(self, path):
        """
        Save the thermo database to the given `path` on disk, where `path`
        points to the top-level folder of the thermo database.
        """
        path = os.path.abspath(path)
        if not os.path.exists(path): os.mkdir(path)
        self.saveDepository(os.path.join(path, 'depository'))
        self.saveLibraries(os.path.join(path, 'libraries'))
        self.saveGroups(os.path.join(path, 'groups'))

    def saveDepository(self, path):
        """
        Save the thermo depository to the given `path` on disk, where `path`
        points to the top-level folder of the thermo depository.
        """
        if not os.path.exists(path): os.mkdir(path)
        for depo in self.depository.keys():
            self.depository[depo].save(os.path.join(path, depo+'.py'))

    def saveLibraries(self, path):
        """
        Save the thermo libraries to the given `path` on disk, where `path`
        points to the top-level folder of the thermo libraries.
        """
        if not os.path.exists(path): os.mkdir(path)
        for library in self.libraries.values():
            library.save(os.path.join(path, '{0}.py'.format(library.label)))

    def saveGroups(self, path):
        """
        Save the thermo groups to the given `path` on disk, where `path`
        points to the top-level folder of the thermo groups.
        """
        if not os.path.exists(path): os.mkdir(path)
        for group in self.groups.keys():
            self.groups[group].save(os.path.join(path, group+'.py'))
            
    def loadOld(self, path):
        """
        Load the old RMG thermo database from the given `path` on disk, where
        `path` points to the top-level folder of the old RMG database.
        """
        # The old database does not have a depository, so create an empty one
        self.depository = {}
        self.depository['stable']  = ThermoDepository(label='stable', name='Stable Molecules')
        self.depository['radical'] = ThermoDepository(label='radical', name='Radical Molecules')

        for (root, dirs, files) in os.walk(os.path.join(path, 'thermo_libraries')):
            if os.path.exists(os.path.join(root, 'Dictionary.txt')) and os.path.exists(os.path.join(root, 'Library.txt')):
                library = ThermoLibrary(label=os.path.basename(root), name=os.path.basename(root))
                library.loadOld(
                    dictstr = os.path.join(root, 'Dictionary.txt'),
                    treestr = '',
                    libstr = os.path.join(root, 'Library.txt'),
                    numParameters = 12,
                    numLabels = 1,
                    pattern = False,
                )
                library.label = os.path.basename(root)
                self.libraries[library.label] = library

        self.groups = {}
        self.groups['group'] = ThermoGroups(label='group', name='Functional Group Additivity Values').loadOld(
            dictstr = os.path.join(path, 'thermo_groups', 'Group_Dictionary.txt'),
            treestr = os.path.join(path, 'thermo_groups', 'Group_Tree.txt'),
            libstr = os.path.join(path, 'thermo_groups', 'Group_Library.txt'),
            numParameters = 12,
            numLabels = 1,
            pattern = True,
        )
        self.groups['gauche'] = ThermoGroups(label='gauche', name='Gauche Interaction Corrections').loadOld(
            dictstr = os.path.join(path, 'thermo_groups', 'Gauche_Dictionary.txt'),
            treestr = os.path.join(path, 'thermo_groups', 'Gauche_Tree.txt'),
            libstr = os.path.join(path, 'thermo_groups', 'Gauche_Library.txt'),
            numParameters = 12,
            numLabels = 1,
            pattern = True,
        )
        self.groups['int15'] = ThermoGroups(label='int15', name='1,5-Interaction Corrections').loadOld(
            dictstr = os.path.join(path, 'thermo_groups', '15_Dictionary.txt'),
            treestr = os.path.join(path, 'thermo_groups', '15_Tree.txt'),
            libstr = os.path.join(path, 'thermo_groups', '15_Library.txt'),
            numParameters = 12,
            numLabels = 1,
            pattern = True,
        )
        self.groups['radical'] = ThermoGroups(label='radical', name='Radical Corrections').loadOld(
            dictstr = os.path.join(path, 'thermo_groups', 'Radical_Dictionary.txt'),
            treestr = os.path.join(path, 'thermo_groups', 'Radical_Tree.txt'),
            libstr = os.path.join(path, 'thermo_groups', 'Radical_Library.txt'),
            numParameters = 12,
            numLabels = 1,
            pattern = True,
        )
        self.groups['ring'] = ThermoGroups(label='ring', name='Ring Corrections').loadOld(
            dictstr = os.path.join(path, 'thermo_groups', 'Ring_Dictionary.txt'),
            treestr = os.path.join(path, 'thermo_groups', 'Ring_Tree.txt'),
            libstr = os.path.join(path, 'thermo_groups', 'Ring_Library.txt'),
            numParameters = 12,
            numLabels = 1,
            pattern = True,
        )
        self.groups['polycyclic'] = ThermoGroups(label='other', name='Polycyclic Ring Corrections').loadOld(
            dictstr = os.path.join(path, 'thermo_groups', 'Polycyclic_Dictionary.txt'),
            treestr = os.path.join(path, 'thermo_groups', 'Polycyclic_Tree.txt'),
            libstr = os.path.join(path, 'thermo_groups', 'Polycyclic_Library.txt'),
            numParameters = 12,
            numLabels = 1,
            pattern = True,
        )
        self.groups['other'] = ThermoGroups(label='other', name='Other Corrections').loadOld(
            dictstr = os.path.join(path, 'thermo_groups', 'Other_Dictionary.txt'),
            treestr = os.path.join(path, 'thermo_groups', 'Other_Tree.txt'),
            libstr = os.path.join(path, 'thermo_groups', 'Other_Library.txt'),
            numParameters = 12,
            numLabels = 1,
            pattern = True,
        )

    def pruneHeteroatoms(self, allowed=['C','H','O','S']):
        """
        Remove all species from thermo libraries that contain atoms other than those allowed.

        This is useful before saving the database for use in RMG-Java
        """
        allowedElements = [rmgpy.molecule.element.getElement(label) for label in allowed]
        for library in self.libraries.values():
            logging.info("Removing hetoroatoms from thermo library '{0}'".format(library.name))
            toDelete = []
            for entry in library.entries.values():
                for atom in entry.item.atoms:
                    if atom.element not in allowedElements:
                        toDelete.append(entry.label)
                        break
            for label in toDelete:
                logging.info(" {0}".format(label))
                library.entries.pop(label)

    def saveOld(self, path):
        """
        Save the old RMG thermo database to the given `path` on disk, where
        `path` points to the top-level folder of the old RMG database.
        """

        # Depository not used in old database, so it is not saved

        librariesPath = os.path.join(path, 'thermo_libraries')
        if not os.path.exists(librariesPath): os.mkdir(librariesPath)
        for library in self.libraries.values():
            libraryPath = os.path.join(librariesPath, library.label)
            if not os.path.exists(libraryPath): os.mkdir(libraryPath)
            library.saveOld(
                dictstr = os.path.join(libraryPath, 'Dictionary.txt'),
                treestr = '',
                libstr = os.path.join(libraryPath, 'Library.txt'),
            )

        groupsPath = os.path.join(path, 'thermo_groups')
        if not os.path.exists(groupsPath): os.mkdir(groupsPath)
        self.groups['group'].saveOld(
            dictstr = os.path.join(groupsPath, 'Group_Dictionary.txt'),
            treestr = os.path.join(groupsPath, 'Group_Tree.txt'),
            libstr = os.path.join(groupsPath, 'Group_Library.txt'),
        )
        self.groups['gauche'].saveOld(
            dictstr = os.path.join(groupsPath, 'Gauche_Dictionary.txt'),
            treestr = os.path.join(groupsPath, 'Gauche_Tree.txt'),
            libstr = os.path.join(groupsPath, 'Gauche_Library.txt'),
        )
        self.groups['int15'].saveOld(
            dictstr = os.path.join(groupsPath, '15_Dictionary.txt'),
            treestr = os.path.join(groupsPath, '15_Tree.txt'),
            libstr = os.path.join(groupsPath, '15_Library.txt'),
        )
        self.groups['radical'].saveOld(
            dictstr = os.path.join(groupsPath, 'Radical_Dictionary.txt'),
            treestr = os.path.join(groupsPath, 'Radical_Tree.txt'),
            libstr = os.path.join(groupsPath, 'Radical_Library.txt'),
        )
        self.groups['ring'].saveOld(
            dictstr = os.path.join(groupsPath, 'Ring_Dictionary.txt'),
            treestr = os.path.join(groupsPath, 'Ring_Tree.txt'),
            libstr = os.path.join(groupsPath, 'Ring_Library.txt'),
        )
        self.groups['polycyclic'].saveOld(
            dictstr = os.path.join(groupsPath, 'Polycyclic_Dictionary.txt'),
            treestr = os.path.join(groupsPath, 'Polycyclic_Tree.txt'),
            libstr = os.path.join(groupsPath, 'Polycyclic_Library.txt'),
        )
        self.groups['other'].saveOld(
            dictstr = os.path.join(groupsPath, 'Other_Dictionary.txt'),
            treestr = os.path.join(groupsPath, 'Other_Tree.txt'),
            libstr = os.path.join(groupsPath, 'Other_Library.txt'),
        )


    def getThermoData(self, species, trainingSet=None):
        """
        Return the thermodynamic parameters for a given :class:`Species`
        object `species`. This function first searches the loaded libraries
        in order, returning the first match found, before falling back to
        estimation via group additivity.
        Returns: ThermoData
        """
        from rmgpy.rmg.input import getInput
        
        thermo0 = None
        thermo0 = self.getThermoDataFromLibraries(species)
        try:
            quantumMechanics = getInput('quantumMechanics')
        except Exception, e:
            logging.debug('Quantum Mechanics DB could not be found.')
            quantumMechanics = None

        if thermo0 is not None:
            logging.info("Found thermo for {0} in {1}".format(species.label,thermo0[0].comment.lower()))
            assert len(thermo0) == 3, "thermo0 should be a tuple at this point: (thermoData, library, entry)"
            thermo0 = thermo0[0]

        elif quantumMechanics:
            original_molecule = species.molecule[0]
            if quantumMechanics.settings.onlyCyclics and not original_molecule.isCyclic():
                pass
            else: # try a QM calculation
                if original_molecule.getRadicalCount() > quantumMechanics.settings.maxRadicalNumber:
                    # Too many radicals for direct calculation: use HBI.
                    logging.info("{0} radicals on {1} exceeds limit of {2}. Using HBI method.".format(
                        original_molecule.getRadicalCount(),
                        species.label,
                        quantumMechanics.settings.maxRadicalNumber,
                        ))

                    # Need to estimate thermo via each resonance isomer
                    thermo = []
                    for molecule in species.molecule:
                        molecule.clearLabeledAtoms()
                        # Try to see if the saturated molecule can be found in the libraries
                        tdata = self.estimateRadicalThermoViaHBI(molecule, self.getThermoDataFromLibraries)
                        priority = 1
                        if tdata is None:
                            # Then attempt quantum mechanics job on the saturated molecule
                            tdata = self.estimateRadicalThermoViaHBI(molecule, quantumMechanics.getThermoData)
                            priority = 2
                        if tdata is None:
                            # Fall back to group additivity
                            tdata = self.estimateThermoViaGroupAdditivity(molecule)
                            priority = 3

                        thermo.append((priority, tdata.getEnthalpy(298.), molecule, tdata))

                    if len(thermo) > 1:
                        # Sort thermo first by the priority, then by the most stable H298 value
                        thermo = sorted(thermo, key=lambda x: (x[0], x[1]))
                        for i in range(len(thermo)):
                            logging.info("Resonance isomer {0} {1} gives H298={2:.0f} J/mol".format(i+1, thermo[i][2].toSMILES(), thermo[i][1]))
                        # Save resonance isomers reordered by their thermo
                        species.molecule = [item[2] for item in thermo]
                        original_molecule = species.molecule[0]
                    thermo0 = thermo[0][3] 
                    
                else: # Not too many radicals: do a direct calculation.
                    thermo0 = quantumMechanics.getThermoData(original_molecule) # returns None if it fails
                
        if thermo0 is None:
            # Use group additivity methods to determine thermo for molecule (or if QM fails completely)
            original_molecule = species.molecule[0]
            if original_molecule.getRadicalCount() > 0:
                # If the molecule is a radical, check if any of the saturated forms are in the libraries
                # first and perform an HBI correction on them
                thermo = []
                for molecule in species.molecule:
                    molecule.clearLabeledAtoms()
                    # First see if the saturated molecule is in the libaries
                    tdata = self.estimateRadicalThermoViaHBI(molecule, self.getThermoDataFromLibraries)
                    if tdata:
                        thermo.append((tdata.getEnthalpy(298.), molecule, tdata))

                if thermo:
                    # Sort thermo by the most stable H298 value when choosing between thermoLibrary values
                    thermo = sorted(thermo, key=lambda x: x[0])
                    for i in range(len(thermo)):
                        logging.info("Resonance isomer {0} {1} gives H298={2:.0f} J/mol".format(i+1, thermo[i][1].toSMILES(), thermo[i][0]))
                    # Save resonance isomers reordered by their thermo
                    species.molecule = [item[1] for item in thermo]
                    thermo0 = thermo[0][2]
                    
                else:
                    # Did not find any saturated values in the thermo libraries, so try group additivity instead
                    thermo0 = self.getThermoDataFromGroups(species)
                
                
                
                
                
            else:
                # Saturated molecule, estimate it via groups since we've already checked libraries much earlier
                thermo0 = self.getThermoDataFromGroups(species)

        # Make sure to calculate Cp0 and CpInf if it wasn't done already
        findCp0andCpInf(species, thermo0)

        # Return the resulting thermo parameters
        return thermo0


    def getThermoDataFromLibraries(self, species, trainingSet=None):
        """
        Return the thermodynamic parameters for a given :class:`Species`
        object `species`. This function first searches the loaded libraries
        in order, returning the first match found, before failing and returning None.
        `trainingSet` is used to identify if function is called during training set or not.
        During training set calculation we want to use gas phase thermo to not affect reverse
        rate calculation.

        Returns: ThermoData or None
        """
        import rmgpy.rmg.main
        thermoData = None

        #chatelak 11/15/14: modification to introduce liquid phase thermo libraries
        libraryList=deepcopy(self.libraryOrder) #copy the value to not affect initial object

        # if rmgpy.rmg.main.solvent is not None:
        #     liqLibraries=[]
        #     #Liquid phase simulation part:
        #     #This bloc "for": Identify liquid phase libraries and store them in liqLibraries
        #     for iterLib in libraryList:
        #         if self.libraries[iterLib].solvent:
        #             liqLibraries.append(iterLib)
        #     #Check in liqLibraries if thermo for species exists and return the first match. Only if function not called by trainingSet
        #     if liqLibraries and trainingSet is None:
        #         for label in liqLibraries:
        #             thermoData = self.getThermoDataFromLibrary(species, self.libraries[label])
        #             if thermoData is not None:
        #                 assert len(thermoData) == 3, "thermoData should be a tuple at this point"
        #                 #Watch out comments changed: this is used later to apply solvation or not on species matching thermo. If required, Modify this carefully.
        #                 thermoData[0].comment += 'Liquid thermo library: ' + label
        #                 return thermoData
        #     #Remove liqLibraries from libraryList if: called by training set (trainingSet=True) or if no thermo found in liqLibrairies
        #     #if no liquid library found this does nothing.
        #     for libIter in liqLibraries:
        #         libraryList.remove(libIter)

        # Condition to execute this part: gas phase simulation or training set or liquid phase simulation with : noliquid libraries found or no matching species found in liquid libraries
        # If gas phase simulation libraryList = self.libraryOrder (just like before modifications) and they are all gas phase, already checked by checkLibrairies function in database.load()
        # Check the libraries in order; return the first successful match
        for label in libraryList:
            thermoData = self.getThermoDataFromLibrary(species, self.libraries[label])
            if thermoData is not None:
                assert len(thermoData) == 3, "thermoData should be a tuple at this point"
                # if rmgpy.rmg.main.solvent is not None and trainingSet is None:
                #     thermoData[0].comment += 'Thermo library corrected for liquid phase: ' + label
                # else:
                thermoData[0].comment += 'Thermo library: ' + label
                return thermoData

<<<<<<< HEAD
        return None

    def findCp0andCpInf(self, species, thermoData):
        """
        Calculate the Cp0 and CpInf values, and add them to the thermoData object.

        Modifies thermoData in place and doesn't return anything
        """
        if not isinstance(thermoData,ThermoData):
            return # Just skip it
            raise Exception("Trying to add Cp0 to something that's not a ThermoData: {0!r}".format(thermoData))
        if thermoData.Cp0 is None:
            Cp0 = species.calculateCp0()
            thermoData.Cp0 = (Cp0,"J/(mol*K)")
        if thermoData.CpInf is None:
            CpInf = species.calculateCpInf()
            thermoData.CpInf = (CpInf,"J/(mol*K)")


=======
        return None                
                
>>>>>>> 2d16792f
    def getAllThermoData(self, species):
        """
        Return all possible sets of thermodynamic parameters for a given
        :class:`Species` object `species`. The hits from the depository come
        first, then the libraries (in order), and then the group additivity
        estimate. This method is useful for a generic search job.

        Returns: a list of tuples (ThermoData, source, entry)
        (Source is a library or depository, or None)
        """
        thermoDataList = []
        # Data from depository comes first
        thermoDataList.extend(self.getThermoDataFromDepository(species))
        # Data from libraries comes second
        for label in self.libraryOrder:
            data = self.getThermoDataFromLibrary(species, self.libraries[label])
            if data:
                assert len(data) == 3, "thermoData should be a tuple at this point"
                data[0].comment += label
                thermoDataList.append(data)
        # Last entry is always the estimate from group additivity
        # Make it a tuple
        data = (self.getThermoDataFromGroups(species), None, None)
        thermoDataList.append(data)

        # Return all of the resulting thermo parameters
        return thermoDataList

    def getThermoDataFromDepository(self, species):
        """
        Return all possible sets of thermodynamic parameters for a given
        :class:`Species` object `species` from the depository. If no
        depository is loaded, a :class:`DatabaseError` is raised.

        Returns: a list of tuples (thermoData, depository, entry) without any Cp0 or CpInf data.
        """
        items = []
        for label, entry in self.depository['stable'].entries.iteritems():
            for molecule in species.molecule:
                if molecule.isIsomorphic(entry.item):
                    items.append((deepcopy(entry.data), self.depository['stable'], entry))
                    break
        for label, entry in self.depository['radical'].entries.iteritems():
            for molecule in species.molecule:
                if molecule.isIsomorphic(entry.item):
                    items.append((deepcopy(entry.data), self.depository['radical'], entry))
                    break
        return items

    def getThermoDataFromLibrary(self, species, library):
        """
        Return the set of thermodynamic parameters corresponding to a given
        :class:`Species` object `species` from the specified thermodynamics
        `library`. If `library` is a string, the list of libraries is searched
        for a library with that name. If no match is found in that library,
        ``None`` is returned. If no corresponding library is found, a
        :class:`DatabaseError` is raised.

        Returns a tuple: (ThermoData, library, entry)  or None.
        """
        for label, entry in library.entries.iteritems():
            for molecule in species.molecule:
                if molecule.isIsomorphic(entry.item) and entry.data is not None:
                    thermoData = deepcopy(entry.data)
                    findCp0andCpInf(species, thermoData)
                    return (thermoData, library, entry)
        return None

    def getThermoDataFromGroups(self, species):
        """
        Return the set of thermodynamic parameters corresponding to a given
        :class:`Species` object `species` by estimation using the group
        additivity values. If no group additivity values are loaded, a
        :class:`DatabaseError` is raised.

        The resonance isomer (molecule) with the lowest H298 is used, and as a side-effect
        the resonance isomers (items in `species.molecule` list) are sorted in ascending order.

        Returns: ThermoData
        """
        thermo = []
        for molecule in species.molecule:
            molecule.clearLabeledAtoms()
            molecule.updateAtomTypes()
            tdata = self.estimateThermoViaGroupAdditivity(molecule)
            thermo.append(tdata)

        indices = self.prioritizeThermo(species, thermo)

        species.molecule = [species.molecule[ind] for ind in indices]

        thermoData = thermo[indices[0]]
        findCp0andCpInf(species, thermoData)
        return thermoData

    def prioritizeThermo(self, species, thermoDataList):
        """
        Use some metrics to reorder a list of thermo data from best to worst.
        Return a list of indices with the desired order associated with the index of thermo from the data list.
        """
        if len(species.molecule) > 1:
            # Go further only if there is more than one isomer
            if species.molecule[0].isCyclic():
                # Special treatment for cyclic compounds
                entries = []
                for thermo in thermoDataList:
                    ringGroups, polycyclicGroups = self.getRingGroupsFromComments(thermo)
                    
                    # Use rank as a metric for prioritizing thermo. 
                    # The smaller the rank, the better.
                    sumRank = numpy.sum([3 if entry.rank is None else entry.rank for entry in ringGroups + polycyclicGroups])
                    entries.append((thermo, sumRank))
                
                # Sort first by rank, then by enthalpy at 298 K
                entries = sorted(entries, key=lambda entry: (entry[1], entry[0].getEnthalpy(298.)))
                indices = [thermoDataList.index(entry[0]) for entry in entries]
                
            else:
                # For noncyclics, default to original algorithm of ordering thermo based on the most stable enthalpy
                H298 = numpy.array([t.getEnthalpy(298.) for t in thermoDataList])
                indices = H298.argsort()
        else:
            indices = [0]

        return indices

    def estimateRadicalThermoViaHBI(self, molecule, stableThermoEstimator ):
        """
        Estimate the thermodynamics of a radical by saturating it,
        applying the provided stableThermoEstimator method on the saturated species,
        then applying hydrogen bond increment corrections for the radical
        site(s) and correcting for the symmetry.

        """

        assert molecule.isRadical(), "Method only valid for radicals."
        saturatedStruct = molecule.copy(deep=True)
        added = saturatedStruct.saturate()
        saturatedStruct.props['saturated'] = True

        # Get thermo estimate for saturated form of structure
        if stableThermoEstimator == self.getThermoDataFromLibraries:
            # Get data from libraries
            saturatedSpec = Species(molecule=[saturatedStruct])
            thermoData_sat = stableThermoEstimator(saturatedSpec)
            if thermoData_sat:
                assert len(thermoData_sat) == 3, "thermoData should be a tuple at this point: (thermoData, library, entry)"
                thermoData_sat = thermoData_sat[0]
        else:
            thermoData_sat = stableThermoEstimator(saturatedStruct)
        if thermoData_sat is None:
            # logging.info("Thermo data of saturated {0} of molecule {1} is None.".format(saturatedStruct, molecule))
            return None
        assert thermoData_sat is not None, "Thermo data of saturated {0} of molecule {1} is None!".format(saturatedStruct, molecule)

        # Convert to ThermoData object if necessary in order to add and subtract from enthalpy and entropy values
        if not isinstance(thermoData_sat, ThermoData):
            thermoData_sat = thermoData_sat.toThermoData()


        if not stableThermoEstimator == self.computeGroupAdditivityThermo:
            #remove the symmetry contribution to the entropy of the saturated molecule
            ##assumes that the thermo data comes from QMTP or from a thermolibrary
            thermoData_sat.S298.value_si += constants.R * math.log(saturatedStruct.getSymmetryNumber())

        thermoData = thermoData_sat

        # Correct entropy for symmetry number of radical structure
        thermoData.S298.value_si -= constants.R * math.log(molecule.getSymmetryNumber())

        # For each radical site, get radical correction
        # Only one radical site should be considered at a time; all others
        # should be saturated with hydrogen atoms
        for atom in added:
            # Remove the added hydrogen atoms and bond and restore the radical
            for H, bond in added[atom]:
                saturatedStruct.removeBond(bond)
                saturatedStruct.removeAtom(H)
                atom.incrementRadical()
            saturatedStruct.update()
            try:
                self.__addGroupThermoData(thermoData, self.groups['radical'], saturatedStruct, {'*':atom})
            except KeyError:
                logging.error("Couldn't find in radical thermo database:")
                logging.error(molecule)
                logging.error(molecule.toAdjacencyList())
                raise
            # Re-saturate
            for H, bond in added[atom]:
                saturatedStruct.addAtom(H)
                saturatedStruct.addBond(bond)
                atom.decrementRadical()
            # Subtract the enthalpy of the added hydrogens
            for H, bond in added[atom]:
                thermoData.H298.value_si -= 52.103 * 4184

        return thermoData


    def estimateThermoViaGroupAdditivity(self, molecule):
        """
        Return the set of thermodynamic parameters corresponding to a given
        :class:`Molecule` object `molecule` by estimation using the group
        additivity values. If no group additivity values are loaded, a
        :class:`DatabaseError` is raised.
        """
        # For thermo estimation we need the atoms to already be sorted because we
        # iterate over them; if the order changes during the iteration then we
        # will probably not visit the right atoms, and so will get the thermo wrong
        molecule.sortAtoms()

        if molecule.isRadical(): # radical species
            thermoData = self.estimateRadicalThermoViaHBI(molecule, self.computeGroupAdditivityThermo)
            return thermoData

        else: # non-radical species
            thermoData = self.computeGroupAdditivityThermo(molecule)
            # Correct entropy for symmetry number
            if not 'saturated' in molecule.props:
                thermoData.S298.value_si -= constants.R * math.log(molecule.getSymmetryNumber())
            return thermoData


    def computeGroupAdditivityThermo(self, molecule):
        """
        Return the set of thermodynamic parameters corresponding to a given
        :class:`Molecule` object `molecule` by estimation using the group
        additivity values. If no group additivity values are loaded, a
        :class:`DatabaseError` is raised.

        The entropy is not corrected for the symmetry of the molecule.
        This should be done later by the calling function.
        """

        assert not molecule.isRadical(), "This method is only for saturated non-radical species."
        # For thermo estimation we need the atoms to already be sorted because we
        # iterate over them; if the order changes during the iteration then we
        # will probably not visit the right atoms, and so will get the thermo wrong
        molecule.sortAtoms()

        # Create the ThermoData object
        thermoData = ThermoData(
            Tdata = ([300,400,500,600,800,1000,1500],"K"),
            Cpdata = ([0.0,0.0,0.0,0.0,0.0,0.0,0.0],"J/(mol*K)"),
            H298 = (0.0,"kJ/mol"),
            S298 = (0.0,"J/(mol*K)"),
        )

        cyclic = molecule.isCyclic()
        # Generate estimate of thermodynamics
        for atom in molecule.atoms:
            # Iterate over heavy (non-hydrogen) atoms
            if atom.isNonHydrogen():
                # Get initial thermo estimate from main group database
                try:
                    self.__addGroupThermoData(thermoData, self.groups['group'], molecule, {'*':atom})
                except KeyError:
                    logging.error("Couldn't find in main thermo database:")
                    logging.error(molecule)
                    logging.error(molecule.toAdjacencyList())
                    raise
                # Correct for gauche and 1,5- interactions
                if not cyclic:
                    try:
                        self.__addGroupThermoData(thermoData, self.groups['gauche'], molecule, {'*':atom})
                    except KeyError: pass
                try:
                    self.__addGroupThermoData(thermoData, self.groups['int15'], molecule, {'*':atom})
                except KeyError: pass
                try:
                    self.__addGroupThermoData(thermoData, self.groups['other'], molecule, {'*':atom})
                except KeyError: pass

        # Do ring corrections separately because we only want to match
        # each ring one time

        if cyclic:
            monorings, polyrings = molecule.getDisparateRings()
            for ring in monorings:
                # Make a temporary structure containing only the atoms in the ring
                # NB. if any of the ring corrections depend on ligands not in the ring, they will not be found!
                try:
                    self.__addRingCorrectionThermoData(thermoData, self.groups['ring'], molecule, ring)
                except KeyError:
                    logging.error("Couldn't find a match in the monocyclic ring database even though monocyclic rings were found.")
                    logging.error(molecule)
                    logging.error(molecule.toAdjacencyList())
                    raise
            for ring in polyrings:
                # Make a temporary structure containing only the atoms in the ring
                # NB. if any of the ring corrections depend on ligands not in the ring, they will not be found!
                try:
                    self.__addRingCorrectionThermoData(thermoData, self.groups['polycyclic'], molecule, ring)
                except KeyError:
                    logging.error("Couldn't find a match in the polycyclic ring database even though polycyclic rings were found.")
                    logging.error(molecule)
                    logging.error(molecule.toAdjacencyList())
                    raise

        return thermoData

    def __addRingCorrectionThermoData(self, thermoData, ring_database, molecule, ring):
        """
        Determine the ring correction group additivity thermodynamic data for the given
         `ring` in the `molecule`, and add it to the existing thermo data
        `thermoData`.
        """
        matchedRingEntries = []
        # label each atom in the ring individually to try to match the group
        # for each ring, save only the ring that is matches the most specific leaf in the tree.
        for atom in ring:
            atoms = {'*':atom}
            entry = ring_database.descendTree(molecule, atoms)
            matchedRingEntries.append(entry)
        
        if matchedRingEntries is []:
            raise KeyError('Node not found in database.')
        # Decide which group to keep
        depthList = [len(ring_database.ancestors(entry)) for entry in matchedRingEntries]
        mostSpecificMatchIndices = [i for i, x in enumerate(depthList) if x == max(depthList)]
        
        mostSpecificMatchedEntries = [matchedRingEntries[idx] for idx in mostSpecificMatchIndices]
        if len(set(mostSpecificMatchedEntries)) != 1:
            logging.warning('More than one type of node was found to be most specific for this ring.')
            logging.warning('This is either due to a database error in the ring or polycyclic groups, or a partial match between the group and the full ring.')
            logging.warning(mostSpecificMatchedEntries)
            
        # Condense the number of most specific groups down to one
        mostSpecificMatchedEntry = matchedRingEntries[mostSpecificMatchIndices[0]]

        node = mostSpecificMatchedEntry
        while node.data is None and node is not None:
            node = node.parent
        if node is None:
            raise DatabaseError('Unable to determine thermo parameters for {0}: no data for {1} or any of its ancestors.'.format(molecule, mostSpecificGroup) )

        data = node.data; comment = node.label
        while isinstance(data, basestring) and data is not None:
            for entry in ring_database.entries.values():
                if entry.label == data:
                    data = entry.data
                    comment = entry.label
                    break
        data.comment = '{0}({1})'.format(ring_database.label, comment)
        
        if thermoData is None:
            return data
        else:
            return addThermoData(thermoData, data, groupAdditivity=True)

    def __addGroupThermoData(self, thermoData, database, molecule, atom):
        """
        Determine the group additivity thermodynamic data for the atom `atom`
        in the structure `structure`, and add it to the existing thermo data
        `thermoData`.
        """
        node0 = database.descendTree(molecule, atom, None)
        if node0 is None:
            raise KeyError('Node not found in database.')

        # It's possible (and allowed) that items in the tree may not be in the
        # library, in which case we need to fall up the tree until we find an
        # ancestor that has an entry in the library
        node = node0
        while node.data is None and node is not None:
            node = node.parent
        if node is None:
            raise DatabaseError('Unable to determine thermo parameters for {0}: no data for node {1} or any of its ancestors.'.format(molecule, node0) )

        data = node.data; comment = node.label
        while isinstance(data, basestring) and data is not None:
            for entry in database.entries.values():
                if entry.label == data:
                    data = entry.data
                    comment = entry.label
                    break
        data.comment = '{0}({1})'.format(database.label, comment)

        # This code prints the hierarchy of the found node; useful for debugging
#        result = ''
#        while node is not None:
#           result = ' -> ' + node.label + result
#           node = node.parent
#        print result[4:]

        if thermoData is None:
            return data
        else:
            return addThermoData(thermoData, data, groupAdditivity=True)

    def getRingGroupsFromComments(self, thermoData):
        """
        Takes a string of comments from group additivity estimation, and extracts the ring and polycyclic ring groups
        from them, returning them as lists.
        """
        tokens = thermoData.comment.split()
        ringGroups = []
        polycyclicGroups = []
        regex = "\((.*)\)" #only hit outermost parentheses
        for token in tokens:
            if token.startswith('ring'):
                splitTokens = re.split(regex, token)
                assert len(splitTokens) == 3, 'token: {}'.format(token)
                groupLabel = splitTokens[1]
                ringGroups.append(self.groups['ring'].entries[groupLabel])
            if token.startswith('polycyclic'):
                splitTokens = re.split(regex, token)
                assert len(splitTokens) == 3, 'token: {}'.format(token)
                groupLabel = splitTokens[1]
                polycyclicGroups.append(self.groups['polycyclic'].entries[groupLabel])
        return ringGroups, polycyclicGroups

def findCp0andCpInf(species, heatCap):
    """
    Calculate the Cp0 and CpInf values, and add them to the HeatCapacityModel object.
    """
    if heatCap.Cp0 is None:
        Cp0 = species.calculateCp0()
        heatCap.Cp0 = (Cp0,"J/(mol*K)")
    if heatCap.CpInf is None:
        CpInf = species.calculateCpInf()  
        heatCap.CpInf = (CpInf,"J/(mol*K)")<|MERGE_RESOLUTION|>--- conflicted
+++ resolved
@@ -924,7 +924,6 @@
                 thermoData[0].comment += 'Thermo library: ' + label
                 return thermoData
 
-<<<<<<< HEAD
         return None
 
     def findCp0andCpInf(self, species, thermoData):
@@ -944,10 +943,6 @@
             thermoData.CpInf = (CpInf,"J/(mol*K)")
 
 
-=======
-        return None                
-                
->>>>>>> 2d16792f
     def getAllThermoData(self, species):
         """
         Return all possible sets of thermodynamic parameters for a given
