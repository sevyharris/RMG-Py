--- conflicted
+++ resolved
@@ -601,13 +601,9 @@
         for entry in self.entries.values():
             if molecule.isIsomorphic(entry.item):
                 if molecule.multiplicity == entry.item.multiplicity:
-<<<<<<< HEAD
                     if getattr(self, 'SKIP_DUPLICATES', False):
                         return True
-                    raise DatabaseError('Adjacency list and multiplicity of {0} matches that of existing molecule {1} in thermo library.  Please correct your library.'.format(label, entry.label))
-=======
                     raise DatabaseError('Adjacency list and multiplicity of {0} matches that of existing molecule {1} in thermo library {2}.  Please correct your library.'.format(label, entry.label, self.name))
->>>>>>> 91b677bd
         
         self.entries[label] = Entry(
             index = index,
@@ -1149,27 +1145,6 @@
                         species.molecule = [item[2] for item in thermo]
                         original_molecule = species.molecule[0]
                     thermo0 = thermo[0][3] 
-<<<<<<< HEAD
-                    
-                    # If priority == 2
-                    if thermo[0][0] == 2:
-                        # Write the QM molecule thermo to a library so that can be used in future RMG jobs. 
-                        # (Do this only if it came from a QM calculation)
-                        label = original_molecule.toSMILES() + '_({0})'.format(_multiplicity_labels[original_molecule.multiplicity])
-                        if label not in quantumMechanics.database.entries:
-                            quantumMechanics.database.loadEntry(index = len(quantumMechanics.database.entries) + 1,
-                                                        label = label,
-                                                        molecule = original_molecule.toAdjacencyList(),
-                                                        thermo = thermo0,
-                                                        shortDesc = thermo0.comment
-                                                        )                    
-#                    # For writing thermodata HBI check for QM molecules
-#                    with open('thermoHBIcheck.txt','a') as f:
-#                        f.write('// {0!r}\n'.format(thermo0).replace('),','),\n//           '))
-#                        f.write('{0}\n'.format(original_molecule.toSMILES()))
-#                        f.write('{0}\n\n'.format(original_molecule.toAdjacencyList(removeH=False)))
-=======
->>>>>>> 91b677bd
 
                     # update entropy by symmetry correction
                     thermo0.S298.value_si -= constants.R * math.log(species.getSymmetryNumber())
@@ -1177,19 +1152,6 @@
                 else: # Not too many radicals: do a direct calculation.
                     thermo0 = quantumMechanics.getThermoData(original_molecule) # returns None if it fails
                 
-<<<<<<< HEAD
-                    if thermo0 is not None:
-                        # Write the QM molecule thermo to a library so that can be used in future RMG jobs.
-                        label = original_molecule.toSMILES() + '_({0})'.format(_multiplicity_labels[original_molecule.multiplicity])
-                        if label not in quantumMechanics.database.entries:
-                            quantumMechanics.database.loadEntry(index=len(quantumMechanics.database.entries) + 1,
-                                                        label=label,
-                                                        molecule = original_molecule.toAdjacencyList(),
-                                                        thermo = thermo0,
-                                                        shortDesc = thermo0.comment
-                                                        )                    
-=======
->>>>>>> 91b677bd
         if thermo0 is None:
             # Use group additivity methods to determine thermo for molecule (or if QM fails completely)
             original_molecule = species.molecule[0]
