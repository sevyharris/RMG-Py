--- conflicted
+++ resolved
@@ -140,13 +140,8 @@
         """
         A helper function used when pickling an object.
         """
-<<<<<<< HEAD
-        return (self.__class__,
-            (self.T, self.P, self.initialMoleFractions, self.nSimsTerm, self.termination))
-=======
         return (self.__class__, 
             (self.T, self.P, self.initialMoleFractions, self.nSims, self.termination))
->>>>>>> aaf3dcec
 
 
     def convertInitialKeysToSpeciesObjects(self, speciesDict):
@@ -159,28 +154,11 @@
             initialMoleFractions[speciesDict[label]] = moleFrac
         self.initialMoleFractions = initialMoleFractions
 
-<<<<<<< HEAD
-    cpdef initializeModel(self,
-                          list coreSpecies,
-                          list coreReactions,
-                          list edgeSpecies,
-                          list edgeReactions,
-                          list surfaceSpecies=None,
-                          list surfaceReactions=None,
-                          list pdepNetworks=None,
-                          atol=1e-16,
-                          rtol=1e-8,
-                          sensitivity=False,
-                          sens_atol=1e-6,
-                          sens_rtol=1e-4,
-                          filterReactions=False,
-                          dict conditions=None):
-=======
+
     cpdef initializeModel(self, list coreSpecies, list coreReactions, list edgeSpecies, list edgeReactions,
                           list surfaceSpecies=None, list surfaceReactions=None, list pdepNetworks=None,
                           atol=1e-16, rtol=1e-8, sensitivity=False, sens_atol=1e-6, sens_rtol=1e-4,
                           filterReactions=False, dict conditions=None):
->>>>>>> aaf3dcec
         """
         Initialize a simulation of the simple reactor using the provided kinetic
         model.
@@ -194,18 +172,10 @@
 
         # First call the base class version of the method
         # This initializes the attributes declared in the base class
-<<<<<<< HEAD
         ReactionSystem.initializeModel(self, coreSpecies=coreSpecies, coreReactions=coreReactions, edgeSpecies=edgeSpecies,
                                        edgeReactions=edgeReactions, surfaceSpecies=surfaceSpecies, surfaceReactions=surfaceReactions,
                                        pdepNetworks=pdepNetworks, atol=atol, rtol=rtol, sensitivity=sensitivity, sens_atol=sens_atol,
-                                       sens_rtol=sens_rtol,filterReactions=filterReactions,conditions=conditions)
-=======
-        ReactionSystem.initializeModel(self, coreSpecies, coreReactions, edgeSpecies, edgeReactions,
-                                       surfaceSpecies=surfaceSpecies, surfaceReactions=surfaceReactions,
-                                       pdepNetworks=pdepNetworks, atol=atol, rtol=rtol,
-                                       sensitivity=sensitivity, sens_atol=sens_atol, sens_rtol=sens_rtol,
-                                       filterReactions=filterReactions, conditions=conditions)
->>>>>>> aaf3dcec
+                                       sens_rtol=sens_rtol, filterReactions=filterReactions, conditions=conditions)
 
         # Set initial conditions
         self.set_initial_conditions()
