#!/usr/bin/env python
# -*- coding: utf-8 -*-

###############################################################################
#                                                                             #
# RMG - Reaction Mechanism Generator                                          #
#                                                                             #
# Copyright (c) 2002-2019 Prof. William H. Green (whgreen@mit.edu),           #
# Prof. Richard H. West (r.west@neu.edu) and the RMG Team (rmg_dev@mit.edu)   #
#                                                                             #
# Permission is hereby granted, free of charge, to any person obtaining a     #
# copy of this software and associated documentation files (the 'Software'),  #
# to deal in the Software without restriction, including without limitation   #
# the rights to use, copy, modify, merge, publish, distribute, sublicense,    #
# and/or sell copies of the Software, and to permit persons to whom the       #
# Software is furnished to do so, subject to the following conditions:        #
#                                                                             #
# The above copyright notice and this permission notice shall be included in  #
# all copies or substantial portions of the Software.                         #
#                                                                             #
# THE SOFTWARE IS PROVIDED 'AS IS', WITHOUT WARRANTY OF ANY KIND, EXPRESS OR  #
# IMPLIED, INCLUDING BUT NOT LIMITED TO THE WARRANTIES OF MERCHANTABILITY,    #
# FITNESS FOR A PARTICULAR PURPOSE AND NONINFRINGEMENT. IN NO EVENT SHALL THE #
# AUTHORS OR COPYRIGHT HOLDERS BE LIABLE FOR ANY CLAIM, DAMAGES OR OTHER      #
# LIABILITY, WHETHER IN AN ACTION OF CONTRACT, TORT OR OTHERWISE, ARISING     #
# FROM, OUT OF OR IN CONNECTION WITH THE SOFTWARE OR THE USE OR OTHER         #
# DEALINGS IN THE SOFTWARE.                                                   #
#                                                                             #
###############################################################################

import sys
import os

try:
    from distutils.core import setup
    from distutils.extension import Extension
except ImportError:
    print 'The distutils package is required to build or install RMG Py.'
    
try:
    from Cython.Distutils import build_ext
    import Cython.Compiler.Options
except ImportError:
    print 'Cython (http://www.cython.org/) is required to build or install RMG Py.'
    
try:
    import numpy
except ImportError:
    print 'NumPy (http://numpy.scipy.org/) is required to build or install RMG Py.'

# Create annotated HTML files for each of the Cython modules
Cython.Compiler.Options.annotate = True

# Turn on profiling capacity for all Cython modules
#Cython.Compiler.Options.directive_defaults['profile'] = True

# Embed docstrings in cythonized files - enable when building documentation
#Cython.Compiler.Options._directive_defaults['embedsignature'] = True

################################################################################


def getMainExtensionModules():
    return [
        # RMG
        Extension('rmgpy.rmgobject', ['rmgpy/rmgobject.pyx']),
        # Kinetics
        Extension('rmgpy.kinetics.arrhenius', ['rmgpy/kinetics/arrhenius.pyx']),
        Extension('rmgpy.kinetics.chebyshev', ['rmgpy/kinetics/chebyshev.pyx']),
        Extension('rmgpy.kinetics.kineticsdata', ['rmgpy/kinetics/kineticsdata.pyx']),
        Extension('rmgpy.kinetics.falloff', ['rmgpy/kinetics/falloff.pyx']),
        Extension('rmgpy.kinetics.model', ['rmgpy/kinetics/model.pyx']),
        Extension('rmgpy.kinetics.tunneling', ['rmgpy/kinetics/tunneling.pyx']),
        Extension('rmgpy.kinetics.surface', ['rmgpy/kinetics/surface.pyx']),
        # Molecules and molecular representations
        Extension('rmgpy.molecule.atomtype', ['rmgpy/molecule/atomtype.py'], include_dirs=['.']),
        Extension('rmgpy.molecule.element', ['rmgpy/molecule/element.py'], include_dirs=['.']),
        Extension('rmgpy.molecule.graph', ['rmgpy/molecule/graph.pyx'], include_dirs=['.']),
        Extension('rmgpy.molecule.group', ['rmgpy/molecule/group.py'], include_dirs=['.']),
        Extension('rmgpy.molecule.molecule', ['rmgpy/molecule/molecule.py'], include_dirs=['.']),
        Extension('rmgpy.molecule.symmetry', ['rmgpy/molecule/symmetry.py'], include_dirs=['.']),
        Extension('rmgpy.molecule.vf2', ['rmgpy/molecule/vf2.pyx'], include_dirs=['.']),
        Extension('rmgpy.molecule.converter', ['rmgpy/molecule/converter.py'], include_dirs=['.']),
        Extension('rmgpy.molecule.translator', ['rmgpy/molecule/translator.py'], include_dirs=['.']),
        Extension('rmgpy.molecule.util', ['rmgpy/molecule/util.py'], include_dirs=['.']),
        Extension('rmgpy.molecule.inchi', ['rmgpy/molecule/inchi.py'], include_dirs=['.']),
        Extension('rmgpy.molecule.resonance', ['rmgpy/molecule/resonance.py'], include_dirs=['.']),
        Extension('rmgpy.molecule.pathfinder', ['rmgpy/molecule/pathfinder.py'], include_dirs=['.']),
        Extension('rmgpy.molecule.kekulize', ['rmgpy/molecule/kekulize.pyx'], include_dirs=['.']),
        # Pressure dependence
        Extension('rmgpy.pdep.collision', ['rmgpy/pdep/collision.pyx']),
        Extension('rmgpy.pdep.configuration', ['rmgpy/pdep/configuration.pyx']),
        Extension('rmgpy.pdep.me', ['rmgpy/pdep/me.pyx']),
        Extension('rmgpy.pdep.msc', ['rmgpy/pdep/msc.pyx']),
        Extension('rmgpy.pdep.reaction', ['rmgpy/pdep/reaction.pyx']),
        Extension('rmgpy.pdep.rs', ['rmgpy/pdep/rs.pyx']),
        Extension('rmgpy.pdep.cse', ['rmgpy/pdep/cse.pyx']),
        # Statistical mechanics
        Extension('rmgpy.statmech.conformer', ['rmgpy/statmech/conformer.pyx']),
        Extension('rmgpy.statmech.mode', ['rmgpy/statmech/mode.pyx']),
        Extension('rmgpy.statmech.rotation', ['rmgpy/statmech/rotation.pyx']),
        Extension('rmgpy.statmech.schrodinger', ['rmgpy/statmech/schrodinger.pyx']),
        Extension('rmgpy.statmech.torsion', ['rmgpy/statmech/torsion.pyx']),
        Extension('rmgpy.statmech.translation', ['rmgpy/statmech/translation.pyx']),
        Extension('rmgpy.statmech.vibration', ['rmgpy/statmech/vibration.pyx']),
        # Thermodynamics
        Extension('rmgpy.thermo.thermodata', ['rmgpy/thermo/thermodata.pyx']),
        Extension('rmgpy.thermo.model', ['rmgpy/thermo/model.pyx']),
        Extension('rmgpy.thermo.nasa', ['rmgpy/thermo/nasa.pyx']),
        Extension('rmgpy.thermo.wilhoit', ['rmgpy/thermo/wilhoit.pyx']),
        # Miscellaneous
        Extension('rmgpy.constants', ['rmgpy/constants.py'], include_dirs=['.']),
        Extension('rmgpy.quantity', ['rmgpy/quantity.py'], include_dirs=['.']),
        Extension('rmgpy.reaction', ['rmgpy/reaction.py'], include_dirs=['.']),
        Extension('rmgpy.species', ['rmgpy/species.py'], include_dirs=['.']),
        Extension('rmgpy.chemkin', ['rmgpy/chemkin.pyx'], include_dirs=['.']),
    ]


def getSolverExtensionModules():
    return [
        Extension('rmgpy.solver.base', ['rmgpy/solver/base.pyx'], include_dirs=['.']),
        Extension('rmgpy.solver.simple', ['rmgpy/solver/simple.pyx'], include_dirs=['.']),
        Extension('rmgpy.solver.liquid', ['rmgpy/solver/liquid.pyx'], include_dirs=['.']),
        Extension('rmgpy.solver.surface', ['rmgpy/solver/surface.pyx'], include_dirs=['.']),
    ]


def getArkaneExtensionModules():
    return [
        # RMG
        Extension('rmgpy.rmgobject', ['rmgpy/rmgobject.pyx']),
        # Kinetics
        Extension('rmgpy.kinetics.arrhenius', ['rmgpy/kinetics/arrhenius.pyx']),
        Extension('rmgpy.kinetics.chebyshev', ['rmgpy/kinetics/chebyshev.pyx']),
        Extension('rmgpy.kinetics.kineticsdata', ['rmgpy/kinetics/kineticsdata.pyx']),
        Extension('rmgpy.kinetics.falloff', ['rmgpy/kinetics/falloff.pyx']),
        Extension('rmgpy.kinetics.model', ['rmgpy/kinetics/model.pyx']),
        Extension('rmgpy.kinetics.tunneling', ['rmgpy/kinetics/tunneling.pyx']),
        # Pressure dependence
        Extension('rmgpy.pdep.collision', ['rmgpy/pdep/collision.pyx']),
        Extension('rmgpy.pdep.configuration', ['rmgpy/pdep/configuration.pyx']),
        Extension('rmgpy.pdep.me', ['rmgpy/pdep/me.pyx']),
        Extension('rmgpy.pdep.msc', ['rmgpy/pdep/msc.pyx']),
        Extension('rmgpy.pdep.reaction', ['rmgpy/pdep/reaction.pyx']),
        Extension('rmgpy.pdep.rs', ['rmgpy/pdep/rs.pyx']),
        Extension('rmgpy.pdep.cse', ['rmgpy/pdep/cse.pyx']),
        # Statistical mechanics
        Extension('rmgpy.statmech.conformer', ['rmgpy/statmech/conformer.pyx']),
        Extension('rmgpy.statmech.mode', ['rmgpy/statmech/mode.pyx']),
        Extension('rmgpy.statmech.rotation', ['rmgpy/statmech/rotation.pyx']),
        Extension('rmgpy.statmech.schrodinger', ['rmgpy/statmech/schrodinger.pyx']),
        Extension('rmgpy.statmech.torsion', ['rmgpy/statmech/torsion.pyx']),
        Extension('rmgpy.statmech.translation', ['rmgpy/statmech/translation.pyx']),
        Extension('rmgpy.statmech.vibration', ['rmgpy/statmech/vibration.pyx']),
        # Thermodynamics
        Extension('rmgpy.thermo.thermodata', ['rmgpy/thermo/thermodata.pyx']),
        Extension('rmgpy.thermo.model', ['rmgpy/thermo/model.pyx']),
        Extension('rmgpy.thermo.nasa', ['rmgpy/thermo/nasa.pyx']),
        Extension('rmgpy.thermo.wilhoit', ['rmgpy/thermo/wilhoit.pyx']),
        # Miscellaneous
        Extension('rmgpy.constants', ['rmgpy/constants.py'], include_dirs=['.']),
        Extension('rmgpy.quantity', ['rmgpy/quantity.py'], include_dirs=['.']),
    ]

################################################################################

ext_modules = []
if 'install' in sys.argv:
    # This is so users can still do simply `python setup.py install`
    ext_modules.extend(getMainExtensionModules())
    ext_modules.extend(getSolverExtensionModules())
if 'main' in sys.argv:
    # This is for `python setup.py build_ext main`
    sys.argv.remove('main')
    ext_modules.extend(getMainExtensionModules())
if 'solver' in sys.argv:
    # This is for `python setup.py build_ext solver`
    sys.argv.remove('solver')
    ext_modules.extend(getSolverExtensionModules())
if 'arkane' in sys.argv:
    # This is for `python setup.py build_ext arkane`
    sys.argv.remove('arkane')
    ext_modules.extend(getMainExtensionModules())
    ext_modules.extend(getArkaneExtensionModules())
if 'minimal' in sys.argv:
    # This starts with the full install list, but removes anything that has a pure python mode
    # i.e. in only includes things whose source is .pyx
    sys.argv.remove('minimal')
    temporary_list = []
    temporary_list.extend(getMainExtensionModules())
    temporary_list.extend(getSolverExtensionModules())
    for module in temporary_list:
        for source in module.sources:
            if os.path.splitext(source)[1] == '.pyx':
                ext_modules.append(module)

<<<<<<< HEAD
=======
# Remove duplicates while preserving order:
from collections import OrderedDict
ext_modules = list(OrderedDict.fromkeys(ext_modules))

>>>>>>> 5e12fd1d
scripts=['Arkane.py',
         'rmg.py',
         'scripts/checkModels.py',
         'scripts/convertFAME.py',
         'scripts/diffModels.py',
         'scripts/generateChemkinHTML.py',
         'scripts/generateFluxDiagram.py',
         'scripts/generateReactions.py',
         'scripts/machineWriteDatabase.py',
         'scripts/mergeModels.py',
         'scripts/simulate.py',
         'scripts/standardizeModelSpeciesNames.py',
         'scripts/thermoEstimator.py',
         'testing/databaseTest.py']

modules = []
for root, dirs, files in os.walk('rmgpy'):
    if 'test_data' in root:
        continue
    for file in files:
        if file.endswith('.py') or file.endswith('.pyx'):
            if 'Test' not in file and '__init__' not in file:
                module = 'rmgpy' + root.partition('rmgpy')[-1].replace('/','.') + '.' + file.partition('.py')[0]
                modules.append(module)
for root, dirs, files in os.walk('arkane'):
    if 'data' in root:
        continue
    for file in files:
        if file.endswith('.py') or file.endswith('.pyx'):
            if 'Test' not in file and '__init__' not in file:
                module = 'arkane' + root.partition('arkane')[-1].replace('/','.') + '.' + file.partition('.py')[0]
                modules.append(module)

# Initiate the build and/or installation

# Read the version number
exec(open('rmgpy/version.py').read())

setup(name='RMG-Py',
    version= __version__,
    description='Reaction Mechanism Generator',
    author='William H. Green and the RMG Team',
    author_email='rmg_dev@mit.edu',
    url='http://reactionmechanismgenerator.github.io',
    packages=['rmgpy','arkane'],
    py_modules = modules,
    scripts=scripts,
    cmdclass = {'build_ext': build_ext},
    ext_modules = ext_modules,
    include_dirs=['.', numpy.get_include()],
)<|MERGE_RESOLUTION|>--- conflicted
+++ resolved
@@ -195,13 +195,10 @@
             if os.path.splitext(source)[1] == '.pyx':
                 ext_modules.append(module)
 
-<<<<<<< HEAD
-=======
 # Remove duplicates while preserving order:
 from collections import OrderedDict
 ext_modules = list(OrderedDict.fromkeys(ext_modules))
 
->>>>>>> 5e12fd1d
 scripts=['Arkane.py',
          'rmg.py',
          'scripts/checkModels.py',
